--- conflicted
+++ resolved
@@ -112,22 +112,6 @@
   return rsa;
 }
 
-<<<<<<< HEAD
-=======
-void RSA_additional_prime_free(RSA_additional_prime *ap) {
-  if (ap == NULL) {
-    return;
-  }
-
-  BN_clear_free(ap->prime);
-  BN_clear_free(ap->exp);
-  BN_clear_free(ap->coeff);
-  BN_clear_free(ap->r);
-  BN_MONT_CTX_free(ap->mont);
-  OPENSSL_free(ap);
-}
-
->>>>>>> 8fb0f525
 void RSA_free(RSA *rsa) {
   unsigned u;
 
@@ -137,21 +121,6 @@
 
   if (!CRYPTO_refcount_dec_and_test_zero(&rsa->references)) {
     return;
-  }
-
-<<<<<<< HEAD
-  if (rsa->_method_mod_n != NULL) {
-    BN_MONT_CTX_free(rsa->_method_mod_n);
-  }
-  if (rsa->_method_mod_p != NULL) {
-    BN_MONT_CTX_free(rsa->_method_mod_p);
-  }
-  if (rsa->_method_mod_q != NULL) {
-    BN_MONT_CTX_free(rsa->_method_mod_q);
-=======
-  if (rsa->meth->finish) {
-    rsa->meth->finish(rsa);
->>>>>>> 8fb0f525
   }
 
   BN_clear_free(rsa->n);
