--- conflicted
+++ resolved
@@ -1,4 +1,11 @@
-#!/usr/bin/env perl
+#! /usr/bin/env perl
+# Copyright 2007-2016 The OpenSSL Project Authors. All Rights Reserved.
+#
+# Licensed under the OpenSSL license (the "License").  You may not use
+# this file except in compliance with the License.  You can obtain a copy
+# in the file LICENSE in the source distribution or at
+# https://www.openssl.org/source/license.html
+
 
 # ====================================================================
 # Written by Andy Polyakov <appro@openssl.org> for the OpenSSL
@@ -675,12 +682,7 @@
 .asciz  "SHA256 block transform for ARMv4/NEON/ARMv8, CRYPTOGAMS by <appro\@openssl.org>"
 .align	2
 #if __ARM_MAX_ARCH__>=7 && !defined(__KERNEL__)
-<<<<<<< HEAD
 .comm   GFp_armcap_P,4,4
-.hidden GFp_armcap_P
-=======
-.comm   OPENSSL_armcap_P,4,4
->>>>>>> 38636aba
 #endif
 ___
 
