--- conflicted
+++ resolved
@@ -62,17 +62,11 @@
 #include "internal.h"
 
 
-static void GFp_bn_mul_normal(BN_ULONG *r, BN_ULONG *a, size_t na, BN_ULONG *b,
-                              size_t nb) {
+static void GFp_bn_mul_normal(BN_ULONG *r, const BN_ULONG *a, size_t na,
+                              const BN_ULONG *b, size_t nb) {
   assert(r != a);
   assert(r != b);
 
-<<<<<<< HEAD
-=======
-
-static void bn_mul_normal(BN_ULONG *r, const BN_ULONG *a, size_t na,
-                          const BN_ULONG *b, size_t nb) {
->>>>>>> 64619dea
   if (na < nb) {
     size_t itmp = na;
     na = nb;
@@ -111,463 +105,10 @@
   }
 }
 
-<<<<<<< HEAD
 int GFp_BN_mul_no_alias(BIGNUM *r, const BIGNUM *a, const BIGNUM *b) {
   assert(r != a);
   assert(r != b);
 
-=======
-#if !defined(OPENSSL_X86) || defined(OPENSSL_NO_ASM)
-// Here follows specialised variants of bn_add_words() and bn_sub_words(). They
-// have the property performing operations on arrays of different sizes. The
-// sizes of those arrays is expressed through cl, which is the common length (
-// basicall, min(len(a),len(b)) ), and dl, which is the delta between the two
-// lengths, calculated as len(a)-len(b). All lengths are the number of
-// BN_ULONGs...  For the operations that require a result array as parameter,
-// it must have the length cl+abs(dl). These functions should probably end up
-// in bn_asm.c as soon as there are assembler counterparts for the systems that
-// use assembler files.
-
-static BN_ULONG bn_sub_part_words(BN_ULONG *r, const BN_ULONG *a,
-                                  const BN_ULONG *b, int cl, int dl) {
-  BN_ULONG c, t;
-
-  assert(cl >= 0);
-  c = bn_sub_words(r, a, b, cl);
-
-  if (dl == 0) {
-    return c;
-  }
-
-  r += cl;
-  a += cl;
-  b += cl;
-
-  if (dl < 0) {
-    for (;;) {
-      t = b[0];
-      r[0] = 0 - t - c;
-      if (t != 0) {
-        c = 1;
-      }
-      if (++dl >= 0) {
-        break;
-      }
-
-      t = b[1];
-      r[1] = 0 - t - c;
-      if (t != 0) {
-        c = 1;
-      }
-      if (++dl >= 0) {
-        break;
-      }
-
-      t = b[2];
-      r[2] = 0 - t - c;
-      if (t != 0) {
-        c = 1;
-      }
-      if (++dl >= 0) {
-        break;
-      }
-
-      t = b[3];
-      r[3] = 0 - t - c;
-      if (t != 0) {
-        c = 1;
-      }
-      if (++dl >= 0) {
-        break;
-      }
-
-      b += 4;
-      r += 4;
-    }
-  } else {
-    int save_dl = dl;
-    while (c) {
-      t = a[0];
-      r[0] = t - c;
-      if (t != 0) {
-        c = 0;
-      }
-      if (--dl <= 0) {
-        break;
-      }
-
-      t = a[1];
-      r[1] = t - c;
-      if (t != 0) {
-        c = 0;
-      }
-      if (--dl <= 0) {
-        break;
-      }
-
-      t = a[2];
-      r[2] = t - c;
-      if (t != 0) {
-        c = 0;
-      }
-      if (--dl <= 0) {
-        break;
-      }
-
-      t = a[3];
-      r[3] = t - c;
-      if (t != 0) {
-        c = 0;
-      }
-      if (--dl <= 0) {
-        break;
-      }
-
-      save_dl = dl;
-      a += 4;
-      r += 4;
-    }
-    if (dl > 0) {
-      if (save_dl > dl) {
-        switch (save_dl - dl) {
-          case 1:
-            r[1] = a[1];
-            if (--dl <= 0) {
-              break;
-            }
-            OPENSSL_FALLTHROUGH;
-          case 2:
-            r[2] = a[2];
-            if (--dl <= 0) {
-              break;
-            }
-            OPENSSL_FALLTHROUGH;
-          case 3:
-            r[3] = a[3];
-            if (--dl <= 0) {
-              break;
-            }
-        }
-        a += 4;
-        r += 4;
-      }
-    }
-
-    if (dl > 0) {
-      for (;;) {
-        r[0] = a[0];
-        if (--dl <= 0) {
-          break;
-        }
-        r[1] = a[1];
-        if (--dl <= 0) {
-          break;
-        }
-        r[2] = a[2];
-        if (--dl <= 0) {
-          break;
-        }
-        r[3] = a[3];
-        if (--dl <= 0) {
-          break;
-        }
-
-        a += 4;
-        r += 4;
-      }
-    }
-  }
-
-  return c;
-}
-#else
-// On other platforms the function is defined in asm.
-BN_ULONG bn_sub_part_words(BN_ULONG *r, const BN_ULONG *a, const BN_ULONG *b,
-                           int cl, int dl);
-#endif
-
-// Karatsuba recursive multiplication algorithm
-// (cf. Knuth, The Art of Computer Programming, Vol. 2)
-
-// r is 2*n2 words in size,
-// a and b are both n2 words in size.
-// n2 must be a power of 2.
-// We multiply and return the result.
-// t must be 2*n2 words in size
-// We calculate
-// a[0]*b[0]
-// a[0]*b[0]+a[1]*b[1]+(a[0]-a[1])*(b[1]-b[0])
-// a[1]*b[1]
-// dnX may not be positive, but n2/2+dnX has to be
-static void bn_mul_recursive(BN_ULONG *r, const BN_ULONG *a, const BN_ULONG *b,
-                             int n2, int dna, int dnb, BN_ULONG *t) {
-  int n = n2 / 2, c1, c2;
-  int tna = n + dna, tnb = n + dnb;
-  unsigned int neg, zero;
-  BN_ULONG ln, lo, *p;
-
-  // Only call bn_mul_comba 8 if n2 == 8 and the
-  // two arrays are complete [steve]
-  if (n2 == 8 && dna == 0 && dnb == 0) {
-    bn_mul_comba8(r, a, b);
-    return;
-  }
-
-  // Else do normal multiply
-  if (n2 < BN_MUL_RECURSIVE_SIZE_NORMAL) {
-    bn_mul_normal(r, a, n2 + dna, b, n2 + dnb);
-    if ((dna + dnb) < 0) {
-      OPENSSL_memset(&r[2 * n2 + dna + dnb], 0,
-                     sizeof(BN_ULONG) * -(dna + dnb));
-    }
-    return;
-  }
-
-  // r=(a[0]-a[1])*(b[1]-b[0])
-  c1 = bn_cmp_part_words(a, &(a[n]), tna, n - tna);
-  c2 = bn_cmp_part_words(&(b[n]), b, tnb, tnb - n);
-  zero = neg = 0;
-  switch (c1 * 3 + c2) {
-    case -4:
-      bn_sub_part_words(t, &(a[n]), a, tna, tna - n);        // -
-      bn_sub_part_words(&(t[n]), b, &(b[n]), tnb, n - tnb);  // -
-      break;
-    case -3:
-      zero = 1;
-      break;
-    case -2:
-      bn_sub_part_words(t, &(a[n]), a, tna, tna - n);        // -
-      bn_sub_part_words(&(t[n]), &(b[n]), b, tnb, tnb - n);  // +
-      neg = 1;
-      break;
-    case -1:
-    case 0:
-    case 1:
-      zero = 1;
-      break;
-    case 2:
-      bn_sub_part_words(t, a, &(a[n]), tna, n - tna);        // +
-      bn_sub_part_words(&(t[n]), b, &(b[n]), tnb, n - tnb);  // -
-      neg = 1;
-      break;
-    case 3:
-      zero = 1;
-      break;
-    case 4:
-      bn_sub_part_words(t, a, &(a[n]), tna, n - tna);
-      bn_sub_part_words(&(t[n]), &(b[n]), b, tnb, tnb - n);
-      break;
-  }
-
-  if (n == 4 && dna == 0 && dnb == 0) {
-    // XXX: bn_mul_comba4 could take extra args to do this well
-    if (!zero) {
-      bn_mul_comba4(&(t[n2]), t, &(t[n]));
-    } else {
-      OPENSSL_memset(&(t[n2]), 0, 8 * sizeof(BN_ULONG));
-    }
-
-    bn_mul_comba4(r, a, b);
-    bn_mul_comba4(&(r[n2]), &(a[n]), &(b[n]));
-  } else if (n == 8 && dna == 0 && dnb == 0) {
-    // XXX: bn_mul_comba8 could take extra args to do this well
-    if (!zero) {
-      bn_mul_comba8(&(t[n2]), t, &(t[n]));
-    } else {
-      OPENSSL_memset(&(t[n2]), 0, 16 * sizeof(BN_ULONG));
-    }
-
-    bn_mul_comba8(r, a, b);
-    bn_mul_comba8(&(r[n2]), &(a[n]), &(b[n]));
-  } else {
-    p = &(t[n2 * 2]);
-    if (!zero) {
-      bn_mul_recursive(&(t[n2]), t, &(t[n]), n, 0, 0, p);
-    } else {
-      OPENSSL_memset(&(t[n2]), 0, n2 * sizeof(BN_ULONG));
-    }
-    bn_mul_recursive(r, a, b, n, 0, 0, p);
-    bn_mul_recursive(&(r[n2]), &(a[n]), &(b[n]), n, dna, dnb, p);
-  }
-
-  // t[32] holds (a[0]-a[1])*(b[1]-b[0]), c1 is the sign
-  // r[10] holds (a[0]*b[0])
-  // r[32] holds (b[1]*b[1])
-
-  c1 = (int)(bn_add_words(t, r, &(r[n2]), n2));
-
-  if (neg) {
-    // if t[32] is negative
-    c1 -= (int)(bn_sub_words(&(t[n2]), t, &(t[n2]), n2));
-  } else {
-    // Might have a carry
-    c1 += (int)(bn_add_words(&(t[n2]), &(t[n2]), t, n2));
-  }
-
-  // t[32] holds (a[0]-a[1])*(b[1]-b[0])+(a[0]*b[0])+(a[1]*b[1])
-  // r[10] holds (a[0]*b[0])
-  // r[32] holds (b[1]*b[1])
-  // c1 holds the carry bits
-  c1 += (int)(bn_add_words(&(r[n]), &(r[n]), &(t[n2]), n2));
-  if (c1) {
-    p = &(r[n + n2]);
-    lo = *p;
-    ln = lo + c1;
-    *p = ln;
-
-    // The overflow will stop before we over write
-    // words we should not overwrite
-    if (ln < (BN_ULONG)c1) {
-      do {
-        p++;
-        lo = *p;
-        ln = lo + 1;
-        *p = ln;
-      } while (ln == 0);
-    }
-  }
-}
-
-// n+tn is the word length
-// t needs to be n*4 is size, as does r
-// tnX may not be negative but less than n
-static void bn_mul_part_recursive(BN_ULONG *r, const BN_ULONG *a,
-                                  const BN_ULONG *b, int n, int tna, int tnb,
-                                  BN_ULONG *t) {
-  int i, j, n2 = n * 2;
-  int c1, c2, neg;
-  BN_ULONG ln, lo, *p;
-
-  if (n < 8) {
-    bn_mul_normal(r, a, n + tna, b, n + tnb);
-    return;
-  }
-
-  // r=(a[0]-a[1])*(b[1]-b[0])
-  c1 = bn_cmp_part_words(a, &(a[n]), tna, n - tna);
-  c2 = bn_cmp_part_words(&(b[n]), b, tnb, tnb - n);
-  neg = 0;
-  switch (c1 * 3 + c2) {
-    case -4:
-      bn_sub_part_words(t, &(a[n]), a, tna, tna - n);        // -
-      bn_sub_part_words(&(t[n]), b, &(b[n]), tnb, n - tnb);  // -
-      break;
-    case -3:
-      // break;
-    case -2:
-      bn_sub_part_words(t, &(a[n]), a, tna, tna - n);        // -
-      bn_sub_part_words(&(t[n]), &(b[n]), b, tnb, tnb - n);  // +
-      neg = 1;
-      break;
-    case -1:
-    case 0:
-    case 1:
-      // break;
-    case 2:
-      bn_sub_part_words(t, a, &(a[n]), tna, n - tna);        // +
-      bn_sub_part_words(&(t[n]), b, &(b[n]), tnb, n - tnb);  // -
-      neg = 1;
-      break;
-    case 3:
-      // break;
-    case 4:
-      bn_sub_part_words(t, a, &(a[n]), tna, n - tna);
-      bn_sub_part_words(&(t[n]), &(b[n]), b, tnb, tnb - n);
-      break;
-  }
-
-  if (n == 8) {
-    bn_mul_comba8(&(t[n2]), t, &(t[n]));
-    bn_mul_comba8(r, a, b);
-    bn_mul_normal(&(r[n2]), &(a[n]), tna, &(b[n]), tnb);
-    OPENSSL_memset(&(r[n2 + tna + tnb]), 0, sizeof(BN_ULONG) * (n2 - tna - tnb));
-  } else {
-    p = &(t[n2 * 2]);
-    bn_mul_recursive(&(t[n2]), t, &(t[n]), n, 0, 0, p);
-    bn_mul_recursive(r, a, b, n, 0, 0, p);
-    i = n / 2;
-    // If there is only a bottom half to the number,
-    // just do it
-    if (tna > tnb) {
-      j = tna - i;
-    } else {
-      j = tnb - i;
-    }
-
-    if (j == 0) {
-      bn_mul_recursive(&(r[n2]), &(a[n]), &(b[n]), i, tna - i, tnb - i, p);
-      OPENSSL_memset(&(r[n2 + i * 2]), 0, sizeof(BN_ULONG) * (n2 - i * 2));
-    } else if (j > 0) {
-      // eg, n == 16, i == 8 and tn == 11
-      bn_mul_part_recursive(&(r[n2]), &(a[n]), &(b[n]), i, tna - i, tnb - i, p);
-      OPENSSL_memset(&(r[n2 + tna + tnb]), 0,
-                     sizeof(BN_ULONG) * (n2 - tna - tnb));
-    } else {
-      // (j < 0) eg, n == 16, i == 8 and tn == 5
-      OPENSSL_memset(&(r[n2]), 0, sizeof(BN_ULONG) * n2);
-      if (tna < BN_MUL_RECURSIVE_SIZE_NORMAL &&
-          tnb < BN_MUL_RECURSIVE_SIZE_NORMAL) {
-        bn_mul_normal(&(r[n2]), &(a[n]), tna, &(b[n]), tnb);
-      } else {
-        for (;;) {
-          i /= 2;
-          // these simplified conditions work
-          // exclusively because difference
-          // between tna and tnb is 1 or 0
-          if (i < tna || i < tnb) {
-            bn_mul_part_recursive(&(r[n2]), &(a[n]), &(b[n]), i, tna - i,
-                                  tnb - i, p);
-            break;
-          } else if (i == tna || i == tnb) {
-            bn_mul_recursive(&(r[n2]), &(a[n]), &(b[n]), i, tna - i, tnb - i,
-                             p);
-            break;
-          }
-        }
-      }
-    }
-  }
-
-  // t[32] holds (a[0]-a[1])*(b[1]-b[0]), c1 is the sign
-  // r[10] holds (a[0]*b[0])
-  // r[32] holds (b[1]*b[1])
-
-  c1 = (int)(bn_add_words(t, r, &(r[n2]), n2));
-
-  if (neg) {
-    // if t[32] is negative
-    c1 -= (int)(bn_sub_words(&(t[n2]), t, &(t[n2]), n2));
-  } else {
-    // Might have a carry
-    c1 += (int)(bn_add_words(&(t[n2]), &(t[n2]), t, n2));
-  }
-
-  // t[32] holds (a[0]-a[1])*(b[1]-b[0])+(a[0]*b[0])+(a[1]*b[1])
-  // r[10] holds (a[0]*b[0])
-  // r[32] holds (b[1]*b[1])
-  // c1 holds the carry bits
-  c1 += (int)(bn_add_words(&(r[n]), &(r[n]), &(t[n2]), n2));
-  if (c1) {
-    p = &(r[n + n2]);
-    lo = *p;
-    ln = lo + c1;
-    *p = ln;
-
-    // The overflow will stop before we over write
-    // words we should not overwrite
-    if (ln < (BN_ULONG)c1) {
-      do {
-        p++;
-        lo = *p;
-        ln = lo + 1;
-        *p = ln;
-      } while (ln == 0);
-    }
-  }
-}
-
-int BN_mul(BIGNUM *r, const BIGNUM *a, const BIGNUM *b, BN_CTX *ctx) {
->>>>>>> 64619dea
   int ret = 0;
   int top, al, bl;
 
