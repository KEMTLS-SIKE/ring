#! /usr/bin/env perl
# Copyright 2007-2016 The OpenSSL Project Authors. All Rights Reserved.
#
# Licensed under the OpenSSL license (the "License").  You may not use
# this file except in compliance with the License.  You can obtain a copy
# in the file LICENSE in the source distribution or at
# https://www.openssl.org/source/license.html


# ====================================================================
# Written by Andy Polyakov <appro@openssl.org> for the OpenSSL
# project. The module is, however, dual licensed under OpenSSL and
# CRYPTOGAMS licenses depending on where you obtain it. For further
# details see http://www.openssl.org/~appro/cryptogams/.
# ====================================================================

# AES for ARMv4

# January 2007.
#
# Code uses single 1K S-box and is >2 times faster than code generated
# by gcc-3.4.1. This is thanks to unique feature of ARMv4 ISA, which
# allows to merge logical or arithmetic operation with shift or rotate
# in one instruction and emit combined result every cycle. The module
# is endian-neutral. The performance is ~42 cycles/byte for 128-bit
# key [on single-issue Xscale PXA250 core].

# May 2007.
#
# AES_set_[en|de]crypt_key is added.

# July 2010.
#
# Rescheduling for dual-issue pipeline resulted in 12% improvement on
# Cortex A8 core and ~25 cycles per byte processed with 128-bit key.

# February 2011.
#
# Profiler-assisted and platform-specific optimization resulted in 16%
# improvement on Cortex A8 core and ~21.5 cycles per byte.

$flavour = shift;
if ($flavour=~/\w[\w\-]*\.\w+$/) { $output=$flavour; undef $flavour; }
else { while (($output=shift) && ($output!~/\w[\w\-]*\.\w+$/)) {} }

if ($flavour && $flavour ne "void") {
    $0 =~ m/(.*[\/\\])[^\/\\]+$/; $dir=$1;
    ( $xlate="${dir}arm-xlate.pl" and -f $xlate ) or
    ( $xlate="${dir}../../../perlasm/arm-xlate.pl" and -f $xlate) or
    die "can't locate arm-xlate.pl";

    open STDOUT,"| \"$^X\" $xlate $flavour $output";
} else {
    open STDOUT,">$output";
}

$s0="r0";
$s1="r1";
$s2="r2";
$s3="r3";
$t1="r4";
$t2="r5";
$t3="r6";
$i1="r7";
$i2="r8";
$i3="r9";

$tbl="r10";
$key="r11";
$rounds="r12";

$code=<<___;
#ifndef __KERNEL__
# include <GFp/arm_arch.h>
#else
# define __ARM_ARCH__ __LINUX_ARM_ARCH__
#endif

.text
#if defined(__thumb2__) && !defined(__APPLE__)
.syntax	unified
.thumb
#else
.code	32
#undef __thumb2__
#endif

.type	AES_Te,%object
.align	5
AES_Te:
.word	0xc66363a5, 0xf87c7c84, 0xee777799, 0xf67b7b8d
.word	0xfff2f20d, 0xd66b6bbd, 0xde6f6fb1, 0x91c5c554
.word	0x60303050, 0x02010103, 0xce6767a9, 0x562b2b7d
.word	0xe7fefe19, 0xb5d7d762, 0x4dababe6, 0xec76769a
.word	0x8fcaca45, 0x1f82829d, 0x89c9c940, 0xfa7d7d87
.word	0xeffafa15, 0xb25959eb, 0x8e4747c9, 0xfbf0f00b
.word	0x41adadec, 0xb3d4d467, 0x5fa2a2fd, 0x45afafea
.word	0x239c9cbf, 0x53a4a4f7, 0xe4727296, 0x9bc0c05b
.word	0x75b7b7c2, 0xe1fdfd1c, 0x3d9393ae, 0x4c26266a
.word	0x6c36365a, 0x7e3f3f41, 0xf5f7f702, 0x83cccc4f
.word	0x6834345c, 0x51a5a5f4, 0xd1e5e534, 0xf9f1f108
.word	0xe2717193, 0xabd8d873, 0x62313153, 0x2a15153f
.word	0x0804040c, 0x95c7c752, 0x46232365, 0x9dc3c35e
.word	0x30181828, 0x379696a1, 0x0a05050f, 0x2f9a9ab5
.word	0x0e070709, 0x24121236, 0x1b80809b, 0xdfe2e23d
.word	0xcdebeb26, 0x4e272769, 0x7fb2b2cd, 0xea75759f
.word	0x1209091b, 0x1d83839e, 0x582c2c74, 0x341a1a2e
.word	0x361b1b2d, 0xdc6e6eb2, 0xb45a5aee, 0x5ba0a0fb
.word	0xa45252f6, 0x763b3b4d, 0xb7d6d661, 0x7db3b3ce
.word	0x5229297b, 0xdde3e33e, 0x5e2f2f71, 0x13848497
.word	0xa65353f5, 0xb9d1d168, 0x00000000, 0xc1eded2c
.word	0x40202060, 0xe3fcfc1f, 0x79b1b1c8, 0xb65b5bed
.word	0xd46a6abe, 0x8dcbcb46, 0x67bebed9, 0x7239394b
.word	0x944a4ade, 0x984c4cd4, 0xb05858e8, 0x85cfcf4a
.word	0xbbd0d06b, 0xc5efef2a, 0x4faaaae5, 0xedfbfb16
.word	0x864343c5, 0x9a4d4dd7, 0x66333355, 0x11858594
.word	0x8a4545cf, 0xe9f9f910, 0x04020206, 0xfe7f7f81
.word	0xa05050f0, 0x783c3c44, 0x259f9fba, 0x4ba8a8e3
.word	0xa25151f3, 0x5da3a3fe, 0x804040c0, 0x058f8f8a
.word	0x3f9292ad, 0x219d9dbc, 0x70383848, 0xf1f5f504
.word	0x63bcbcdf, 0x77b6b6c1, 0xafdada75, 0x42212163
.word	0x20101030, 0xe5ffff1a, 0xfdf3f30e, 0xbfd2d26d
.word	0x81cdcd4c, 0x180c0c14, 0x26131335, 0xc3ecec2f
.word	0xbe5f5fe1, 0x359797a2, 0x884444cc, 0x2e171739
.word	0x93c4c457, 0x55a7a7f2, 0xfc7e7e82, 0x7a3d3d47
.word	0xc86464ac, 0xba5d5de7, 0x3219192b, 0xe6737395
.word	0xc06060a0, 0x19818198, 0x9e4f4fd1, 0xa3dcdc7f
.word	0x44222266, 0x542a2a7e, 0x3b9090ab, 0x0b888883
.word	0x8c4646ca, 0xc7eeee29, 0x6bb8b8d3, 0x2814143c
.word	0xa7dede79, 0xbc5e5ee2, 0x160b0b1d, 0xaddbdb76
.word	0xdbe0e03b, 0x64323256, 0x743a3a4e, 0x140a0a1e
.word	0x924949db, 0x0c06060a, 0x4824246c, 0xb85c5ce4
.word	0x9fc2c25d, 0xbdd3d36e, 0x43acacef, 0xc46262a6
.word	0x399191a8, 0x319595a4, 0xd3e4e437, 0xf279798b
.word	0xd5e7e732, 0x8bc8c843, 0x6e373759, 0xda6d6db7
.word	0x018d8d8c, 0xb1d5d564, 0x9c4e4ed2, 0x49a9a9e0
.word	0xd86c6cb4, 0xac5656fa, 0xf3f4f407, 0xcfeaea25
.word	0xca6565af, 0xf47a7a8e, 0x47aeaee9, 0x10080818
.word	0x6fbabad5, 0xf0787888, 0x4a25256f, 0x5c2e2e72
.word	0x381c1c24, 0x57a6a6f1, 0x73b4b4c7, 0x97c6c651
.word	0xcbe8e823, 0xa1dddd7c, 0xe874749c, 0x3e1f1f21
.word	0x964b4bdd, 0x61bdbddc, 0x0d8b8b86, 0x0f8a8a85
.word	0xe0707090, 0x7c3e3e42, 0x71b5b5c4, 0xcc6666aa
.word	0x904848d8, 0x06030305, 0xf7f6f601, 0x1c0e0e12
.word	0xc26161a3, 0x6a35355f, 0xae5757f9, 0x69b9b9d0
.word	0x17868691, 0x99c1c158, 0x3a1d1d27, 0x279e9eb9
.word	0xd9e1e138, 0xebf8f813, 0x2b9898b3, 0x22111133
.word	0xd26969bb, 0xa9d9d970, 0x078e8e89, 0x339494a7
.word	0x2d9b9bb6, 0x3c1e1e22, 0x15878792, 0xc9e9e920
.word	0x87cece49, 0xaa5555ff, 0x50282878, 0xa5dfdf7a
.word	0x038c8c8f, 0x59a1a1f8, 0x09898980, 0x1a0d0d17
.word	0x65bfbfda, 0xd7e6e631, 0x844242c6, 0xd06868b8
.word	0x824141c3, 0x299999b0, 0x5a2d2d77, 0x1e0f0f11
.word	0x7bb0b0cb, 0xa85454fc, 0x6dbbbbd6, 0x2c16163a
@ Te4[256]
.byte	0x63, 0x7c, 0x77, 0x7b, 0xf2, 0x6b, 0x6f, 0xc5
.byte	0x30, 0x01, 0x67, 0x2b, 0xfe, 0xd7, 0xab, 0x76
.byte	0xca, 0x82, 0xc9, 0x7d, 0xfa, 0x59, 0x47, 0xf0
.byte	0xad, 0xd4, 0xa2, 0xaf, 0x9c, 0xa4, 0x72, 0xc0
.byte	0xb7, 0xfd, 0x93, 0x26, 0x36, 0x3f, 0xf7, 0xcc
.byte	0x34, 0xa5, 0xe5, 0xf1, 0x71, 0xd8, 0x31, 0x15
.byte	0x04, 0xc7, 0x23, 0xc3, 0x18, 0x96, 0x05, 0x9a
.byte	0x07, 0x12, 0x80, 0xe2, 0xeb, 0x27, 0xb2, 0x75
.byte	0x09, 0x83, 0x2c, 0x1a, 0x1b, 0x6e, 0x5a, 0xa0
.byte	0x52, 0x3b, 0xd6, 0xb3, 0x29, 0xe3, 0x2f, 0x84
.byte	0x53, 0xd1, 0x00, 0xed, 0x20, 0xfc, 0xb1, 0x5b
.byte	0x6a, 0xcb, 0xbe, 0x39, 0x4a, 0x4c, 0x58, 0xcf
.byte	0xd0, 0xef, 0xaa, 0xfb, 0x43, 0x4d, 0x33, 0x85
.byte	0x45, 0xf9, 0x02, 0x7f, 0x50, 0x3c, 0x9f, 0xa8
.byte	0x51, 0xa3, 0x40, 0x8f, 0x92, 0x9d, 0x38, 0xf5
.byte	0xbc, 0xb6, 0xda, 0x21, 0x10, 0xff, 0xf3, 0xd2
.byte	0xcd, 0x0c, 0x13, 0xec, 0x5f, 0x97, 0x44, 0x17
.byte	0xc4, 0xa7, 0x7e, 0x3d, 0x64, 0x5d, 0x19, 0x73
.byte	0x60, 0x81, 0x4f, 0xdc, 0x22, 0x2a, 0x90, 0x88
.byte	0x46, 0xee, 0xb8, 0x14, 0xde, 0x5e, 0x0b, 0xdb
.byte	0xe0, 0x32, 0x3a, 0x0a, 0x49, 0x06, 0x24, 0x5c
.byte	0xc2, 0xd3, 0xac, 0x62, 0x91, 0x95, 0xe4, 0x79
.byte	0xe7, 0xc8, 0x37, 0x6d, 0x8d, 0xd5, 0x4e, 0xa9
.byte	0x6c, 0x56, 0xf4, 0xea, 0x65, 0x7a, 0xae, 0x08
.byte	0xba, 0x78, 0x25, 0x2e, 0x1c, 0xa6, 0xb4, 0xc6
.byte	0xe8, 0xdd, 0x74, 0x1f, 0x4b, 0xbd, 0x8b, 0x8a
.byte	0x70, 0x3e, 0xb5, 0x66, 0x48, 0x03, 0xf6, 0x0e
.byte	0x61, 0x35, 0x57, 0xb9, 0x86, 0xc1, 0x1d, 0x9e
.byte	0xe1, 0xf8, 0x98, 0x11, 0x69, 0xd9, 0x8e, 0x94
.byte	0x9b, 0x1e, 0x87, 0xe9, 0xce, 0x55, 0x28, 0xdf
.byte	0x8c, 0xa1, 0x89, 0x0d, 0xbf, 0xe6, 0x42, 0x68
.byte	0x41, 0x99, 0x2d, 0x0f, 0xb0, 0x54, 0xbb, 0x16
@ rcon[]
.word	0x01000000, 0x02000000, 0x04000000, 0x08000000
.word	0x10000000, 0x20000000, 0x40000000, 0x80000000
.word	0x1B000000, 0x36000000, 0, 0, 0, 0, 0, 0
.size	AES_Te,.-AES_Te

@ void GFp_asm_AES_encrypt(const unsigned char *in, unsigned char *out,
@ 		                   const AES_KEY *key) {
.global GFp_asm_AES_encrypt
.type   GFp_asm_AES_encrypt,%function
.align	5
GFp_asm_AES_encrypt:
#ifndef	__thumb2__
	sub	r3,pc,#8		@ GFp_asm_AES_encrypt
#else
<<<<<<< HEAD
	adr	r3,GFp_asm_AES_encrypt
=======
	adr	r3,.
>>>>>>> b8e2d632
#endif
	stmdb   sp!,{r1,r4-r12,lr}
#ifdef	__APPLE__
	adr	$tbl,AES_Te
#else
	sub	$tbl,r3,#GFp_asm_AES_encrypt-AES_Te	@ Te
#endif
	mov	$rounds,r0		@ inp
	mov	$key,r2
#if __ARM_ARCH__<7
	ldrb	$s0,[$rounds,#3]	@ load input data in endian-neutral
	ldrb	$t1,[$rounds,#2]	@ manner...
	ldrb	$t2,[$rounds,#1]
	ldrb	$t3,[$rounds,#0]
	orr	$s0,$s0,$t1,lsl#8
	ldrb	$s1,[$rounds,#7]
	orr	$s0,$s0,$t2,lsl#16
	ldrb	$t1,[$rounds,#6]
	orr	$s0,$s0,$t3,lsl#24
	ldrb	$t2,[$rounds,#5]
	ldrb	$t3,[$rounds,#4]
	orr	$s1,$s1,$t1,lsl#8
	ldrb	$s2,[$rounds,#11]
	orr	$s1,$s1,$t2,lsl#16
	ldrb	$t1,[$rounds,#10]
	orr	$s1,$s1,$t3,lsl#24
	ldrb	$t2,[$rounds,#9]
	ldrb	$t3,[$rounds,#8]
	orr	$s2,$s2,$t1,lsl#8
	ldrb	$s3,[$rounds,#15]
	orr	$s2,$s2,$t2,lsl#16
	ldrb	$t1,[$rounds,#14]
	orr	$s2,$s2,$t3,lsl#24
	ldrb	$t2,[$rounds,#13]
	ldrb	$t3,[$rounds,#12]
	orr	$s3,$s3,$t1,lsl#8
	orr	$s3,$s3,$t2,lsl#16
	orr	$s3,$s3,$t3,lsl#24
#else
	ldr	$s0,[$rounds,#0]
	ldr	$s1,[$rounds,#4]
	ldr	$s2,[$rounds,#8]
	ldr	$s3,[$rounds,#12]
#ifdef __ARMEL__
	rev	$s0,$s0
	rev	$s1,$s1
	rev	$s2,$s2
	rev	$s3,$s3
#endif
#endif
	bl	_armv4_AES_encrypt

	ldr	$rounds,[sp],#4		@ pop out
#if __ARM_ARCH__>=7
#ifdef __ARMEL__
	rev	$s0,$s0
	rev	$s1,$s1
	rev	$s2,$s2
	rev	$s3,$s3
#endif
	str	$s0,[$rounds,#0]
	str	$s1,[$rounds,#4]
	str	$s2,[$rounds,#8]
	str	$s3,[$rounds,#12]
#else
	mov	$t1,$s0,lsr#24		@ write output in endian-neutral
	mov	$t2,$s0,lsr#16		@ manner...
	mov	$t3,$s0,lsr#8
	strb	$t1,[$rounds,#0]
	strb	$t2,[$rounds,#1]
	mov	$t1,$s1,lsr#24
	strb	$t3,[$rounds,#2]
	mov	$t2,$s1,lsr#16
	strb	$s0,[$rounds,#3]
	mov	$t3,$s1,lsr#8
	strb	$t1,[$rounds,#4]
	strb	$t2,[$rounds,#5]
	mov	$t1,$s2,lsr#24
	strb	$t3,[$rounds,#6]
	mov	$t2,$s2,lsr#16
	strb	$s1,[$rounds,#7]
	mov	$t3,$s2,lsr#8
	strb	$t1,[$rounds,#8]
	strb	$t2,[$rounds,#9]
	mov	$t1,$s3,lsr#24
	strb	$t3,[$rounds,#10]
	mov	$t2,$s3,lsr#16
	strb	$s2,[$rounds,#11]
	mov	$t3,$s3,lsr#8
	strb	$t1,[$rounds,#12]
	strb	$t2,[$rounds,#13]
	strb	$t3,[$rounds,#14]
	strb	$s3,[$rounds,#15]
#endif
#if __ARM_ARCH__>=5
	ldmia	sp!,{r4-r12,pc}
#else
	ldmia   sp!,{r4-r12,lr}
	tst	lr,#1
	moveq	pc,lr			@ be binary compatible with V4, yet
	bx	lr			@ interoperable with Thumb ISA:-)
#endif
.size	GFp_asm_AES_encrypt,.-GFp_asm_AES_encrypt

.type   _armv4_AES_encrypt,%function
.align	2
_armv4_AES_encrypt:
	str	lr,[sp,#-4]!		@ push lr
	ldmia	$key!,{$t1-$i1}
	eor	$s0,$s0,$t1
	ldr	$rounds,[$key,#240-16]
	eor	$s1,$s1,$t2
	eor	$s2,$s2,$t3
	eor	$s3,$s3,$i1
	sub	$rounds,$rounds,#1
	mov	lr,#255

	and	$i1,lr,$s0
	and	$i2,lr,$s0,lsr#8
	and	$i3,lr,$s0,lsr#16
	mov	$s0,$s0,lsr#24
.Lenc_loop:
	ldr	$t1,[$tbl,$i1,lsl#2]	@ Te3[s0>>0]
	and	$i1,lr,$s1,lsr#16	@ i0
	ldr	$t2,[$tbl,$i2,lsl#2]	@ Te2[s0>>8]
	and	$i2,lr,$s1
	ldr	$t3,[$tbl,$i3,lsl#2]	@ Te1[s0>>16]
	and	$i3,lr,$s1,lsr#8
	ldr	$s0,[$tbl,$s0,lsl#2]	@ Te0[s0>>24]
	mov	$s1,$s1,lsr#24

	ldr	$i1,[$tbl,$i1,lsl#2]	@ Te1[s1>>16]
	ldr	$i2,[$tbl,$i2,lsl#2]	@ Te3[s1>>0]
	ldr	$i3,[$tbl,$i3,lsl#2]	@ Te2[s1>>8]
	eor	$s0,$s0,$i1,ror#8
	ldr	$s1,[$tbl,$s1,lsl#2]	@ Te0[s1>>24]
	and	$i1,lr,$s2,lsr#8	@ i0
	eor	$t2,$t2,$i2,ror#8
	and	$i2,lr,$s2,lsr#16	@ i1
	eor	$t3,$t3,$i3,ror#8
	and	$i3,lr,$s2
	ldr	$i1,[$tbl,$i1,lsl#2]	@ Te2[s2>>8]
	eor	$s1,$s1,$t1,ror#24
	ldr	$i2,[$tbl,$i2,lsl#2]	@ Te1[s2>>16]
	mov	$s2,$s2,lsr#24

	ldr	$i3,[$tbl,$i3,lsl#2]	@ Te3[s2>>0]
	eor	$s0,$s0,$i1,ror#16
	ldr	$s2,[$tbl,$s2,lsl#2]	@ Te0[s2>>24]
	and	$i1,lr,$s3		@ i0
	eor	$s1,$s1,$i2,ror#8
	and	$i2,lr,$s3,lsr#8	@ i1
	eor	$t3,$t3,$i3,ror#16
	and	$i3,lr,$s3,lsr#16	@ i2
	ldr	$i1,[$tbl,$i1,lsl#2]	@ Te3[s3>>0]
	eor	$s2,$s2,$t2,ror#16
	ldr	$i2,[$tbl,$i2,lsl#2]	@ Te2[s3>>8]
	mov	$s3,$s3,lsr#24

	ldr	$i3,[$tbl,$i3,lsl#2]	@ Te1[s3>>16]
	eor	$s0,$s0,$i1,ror#24
	ldr	$i1,[$key],#16
	eor	$s1,$s1,$i2,ror#16
	ldr	$s3,[$tbl,$s3,lsl#2]	@ Te0[s3>>24]
	eor	$s2,$s2,$i3,ror#8
	ldr	$t1,[$key,#-12]
	eor	$s3,$s3,$t3,ror#8

	ldr	$t2,[$key,#-8]
	eor	$s0,$s0,$i1
	ldr	$t3,[$key,#-4]
	and	$i1,lr,$s0
	eor	$s1,$s1,$t1
	and	$i2,lr,$s0,lsr#8
	eor	$s2,$s2,$t2
	and	$i3,lr,$s0,lsr#16
	eor	$s3,$s3,$t3
	mov	$s0,$s0,lsr#24

	subs	$rounds,$rounds,#1
	bne	.Lenc_loop

	add	$tbl,$tbl,#2

	ldrb	$t1,[$tbl,$i1,lsl#2]	@ Te4[s0>>0]
	and	$i1,lr,$s1,lsr#16	@ i0
	ldrb	$t2,[$tbl,$i2,lsl#2]	@ Te4[s0>>8]
	and	$i2,lr,$s1
	ldrb	$t3,[$tbl,$i3,lsl#2]	@ Te4[s0>>16]
	and	$i3,lr,$s1,lsr#8
	ldrb	$s0,[$tbl,$s0,lsl#2]	@ Te4[s0>>24]
	mov	$s1,$s1,lsr#24

	ldrb	$i1,[$tbl,$i1,lsl#2]	@ Te4[s1>>16]
	ldrb	$i2,[$tbl,$i2,lsl#2]	@ Te4[s1>>0]
	ldrb	$i3,[$tbl,$i3,lsl#2]	@ Te4[s1>>8]
	eor	$s0,$i1,$s0,lsl#8
	ldrb	$s1,[$tbl,$s1,lsl#2]	@ Te4[s1>>24]
	and	$i1,lr,$s2,lsr#8	@ i0
	eor	$t2,$i2,$t2,lsl#8
	and	$i2,lr,$s2,lsr#16	@ i1
	eor	$t3,$i3,$t3,lsl#8
	and	$i3,lr,$s2
	ldrb	$i1,[$tbl,$i1,lsl#2]	@ Te4[s2>>8]
	eor	$s1,$t1,$s1,lsl#24
	ldrb	$i2,[$tbl,$i2,lsl#2]	@ Te4[s2>>16]
	mov	$s2,$s2,lsr#24

	ldrb	$i3,[$tbl,$i3,lsl#2]	@ Te4[s2>>0]
	eor	$s0,$i1,$s0,lsl#8
	ldrb	$s2,[$tbl,$s2,lsl#2]	@ Te4[s2>>24]
	and	$i1,lr,$s3		@ i0
	eor	$s1,$s1,$i2,lsl#16
	and	$i2,lr,$s3,lsr#8	@ i1
	eor	$t3,$i3,$t3,lsl#8
	and	$i3,lr,$s3,lsr#16	@ i2
	ldrb	$i1,[$tbl,$i1,lsl#2]	@ Te4[s3>>0]
	eor	$s2,$t2,$s2,lsl#24
	ldrb	$i2,[$tbl,$i2,lsl#2]	@ Te4[s3>>8]
	mov	$s3,$s3,lsr#24

	ldrb	$i3,[$tbl,$i3,lsl#2]	@ Te4[s3>>16]
	eor	$s0,$i1,$s0,lsl#8
	ldr	$i1,[$key,#0]
	ldrb	$s3,[$tbl,$s3,lsl#2]	@ Te4[s3>>24]
	eor	$s1,$s1,$i2,lsl#8
	ldr	$t1,[$key,#4]
	eor	$s2,$s2,$i3,lsl#16
	ldr	$t2,[$key,#8]
	eor	$s3,$t3,$s3,lsl#24
	ldr	$t3,[$key,#12]

	eor	$s0,$s0,$i1
	eor	$s1,$s1,$t1
	eor	$s2,$s2,$t2
	eor	$s3,$s3,$t3

	sub	$tbl,$tbl,#2
	ldr	pc,[sp],#4		@ pop and return
.size	_armv4_AES_encrypt,.-_armv4_AES_encrypt

.global GFp_asm_AES_set_encrypt_key
.type   GFp_asm_AES_set_encrypt_key,%function
.align	5
GFp_asm_AES_set_encrypt_key:
_armv4_AES_set_encrypt_key:
#ifndef	__thumb2__
	sub	r3,pc,#8		@ GFp_asm_AES_set_encrypt_key
#else
<<<<<<< HEAD
	adr	r3,GFp_asm_AES_set_encrypt_key
=======
	adr	r3,.
>>>>>>> b8e2d632
#endif
	teq	r0,#0
#ifdef	__thumb2__
	itt	eq			@ Thumb2 thing, sanity check in ARM
#endif
	moveq	r0,#-1
	beq	.Labrt
	teq	r2,#0
#ifdef	__thumb2__
	itt	eq			@ Thumb2 thing, sanity check in ARM
#endif
	moveq	r0,#-1
	beq	.Labrt

	teq	r1,#128
	beq	.Lok
	teq	r1,#256
#ifdef	__thumb2__
	itt	ne			@ Thumb2 thing, sanity check in ARM
#endif
	movne	r0,#-1
	bne	.Labrt

.Lok:	stmdb   sp!,{r4-r12,lr}
	mov	$rounds,r0		@ inp
	mov	lr,r1			@ bits
	mov	$key,r2			@ key

#ifdef	__APPLE__
	adr	$tbl,AES_Te+1024				@ Te4
#else
	sub	$tbl,r3,#_armv4_AES_set_encrypt_key-AES_Te-1024	@ Te4
#endif

#if __ARM_ARCH__<7
	ldrb	$s0,[$rounds,#3]	@ load input data in endian-neutral
	ldrb	$t1,[$rounds,#2]	@ manner...
	ldrb	$t2,[$rounds,#1]
	ldrb	$t3,[$rounds,#0]
	orr	$s0,$s0,$t1,lsl#8
	ldrb	$s1,[$rounds,#7]
	orr	$s0,$s0,$t2,lsl#16
	ldrb	$t1,[$rounds,#6]
	orr	$s0,$s0,$t3,lsl#24
	ldrb	$t2,[$rounds,#5]
	ldrb	$t3,[$rounds,#4]
	orr	$s1,$s1,$t1,lsl#8
	ldrb	$s2,[$rounds,#11]
	orr	$s1,$s1,$t2,lsl#16
	ldrb	$t1,[$rounds,#10]
	orr	$s1,$s1,$t3,lsl#24
	ldrb	$t2,[$rounds,#9]
	ldrb	$t3,[$rounds,#8]
	orr	$s2,$s2,$t1,lsl#8
	ldrb	$s3,[$rounds,#15]
	orr	$s2,$s2,$t2,lsl#16
	ldrb	$t1,[$rounds,#14]
	orr	$s2,$s2,$t3,lsl#24
	ldrb	$t2,[$rounds,#13]
	ldrb	$t3,[$rounds,#12]
	orr	$s3,$s3,$t1,lsl#8
	str	$s0,[$key],#16
	orr	$s3,$s3,$t2,lsl#16
	str	$s1,[$key,#-12]
	orr	$s3,$s3,$t3,lsl#24
	str	$s2,[$key,#-8]
	str	$s3,[$key,#-4]
#else
	ldr	$s0,[$rounds,#0]
	ldr	$s1,[$rounds,#4]
	ldr	$s2,[$rounds,#8]
	ldr	$s3,[$rounds,#12]
#ifdef __ARMEL__
	rev	$s0,$s0
	rev	$s1,$s1
	rev	$s2,$s2
	rev	$s3,$s3
#endif
	str	$s0,[$key],#16
	str	$s1,[$key,#-12]
	str	$s2,[$key,#-8]
	str	$s3,[$key,#-4]
#endif

	teq	lr,#128
	bne	.Lnot128
	mov	$rounds,#10
	str	$rounds,[$key,#240-16]
	add	$t3,$tbl,#256			@ rcon
	mov	lr,#255

.L128_loop:
	and	$t2,lr,$s3,lsr#24
	and	$i1,lr,$s3,lsr#16
	ldrb	$t2,[$tbl,$t2]
	and	$i2,lr,$s3,lsr#8
	ldrb	$i1,[$tbl,$i1]
	and	$i3,lr,$s3
	ldrb	$i2,[$tbl,$i2]
	orr	$t2,$t2,$i1,lsl#24
	ldrb	$i3,[$tbl,$i3]
	orr	$t2,$t2,$i2,lsl#16
	ldr	$t1,[$t3],#4			@ rcon[i++]
	orr	$t2,$t2,$i3,lsl#8
	eor	$t2,$t2,$t1
	eor	$s0,$s0,$t2			@ rk[4]=rk[0]^...
	eor	$s1,$s1,$s0			@ rk[5]=rk[1]^rk[4]
	str	$s0,[$key],#16
	eor	$s2,$s2,$s1			@ rk[6]=rk[2]^rk[5]
	str	$s1,[$key,#-12]
	eor	$s3,$s3,$s2			@ rk[7]=rk[3]^rk[6]
	str	$s2,[$key,#-8]
	subs	$rounds,$rounds,#1
	str	$s3,[$key,#-4]
	bne	.L128_loop
	sub	r2,$key,#176
	b	.Ldone

.Lnot128:
#if __ARM_ARCH__<7
	ldrb	$i2,[$rounds,#19]
	ldrb	$t1,[$rounds,#18]
	ldrb	$t2,[$rounds,#17]
	ldrb	$t3,[$rounds,#16]
	orr	$i2,$i2,$t1,lsl#8
	ldrb	$i3,[$rounds,#23]
	orr	$i2,$i2,$t2,lsl#16
	ldrb	$t1,[$rounds,#22]
	orr	$i2,$i2,$t3,lsl#24
	ldrb	$t2,[$rounds,#21]
	ldrb	$t3,[$rounds,#20]
	orr	$i3,$i3,$t1,lsl#8
	orr	$i3,$i3,$t2,lsl#16
	str	$i2,[$key],#8
	orr	$i3,$i3,$t3,lsl#24
	str	$i3,[$key,#-4]
#else
	ldr	$i2,[$rounds,#16]
	ldr	$i3,[$rounds,#20]
#ifdef __ARMEL__
	rev	$i2,$i2
	rev	$i3,$i3
#endif
	str	$i2,[$key],#8
	str	$i3,[$key,#-4]
#endif

#if __ARM_ARCH__<7
	ldrb	$i2,[$rounds,#27]
	ldrb	$t1,[$rounds,#26]
	ldrb	$t2,[$rounds,#25]
	ldrb	$t3,[$rounds,#24]
	orr	$i2,$i2,$t1,lsl#8
	ldrb	$i3,[$rounds,#31]
	orr	$i2,$i2,$t2,lsl#16
	ldrb	$t1,[$rounds,#30]
	orr	$i2,$i2,$t3,lsl#24
	ldrb	$t2,[$rounds,#29]
	ldrb	$t3,[$rounds,#28]
	orr	$i3,$i3,$t1,lsl#8
	orr	$i3,$i3,$t2,lsl#16
	str	$i2,[$key],#8
	orr	$i3,$i3,$t3,lsl#24
	str	$i3,[$key,#-4]
#else
	ldr	$i2,[$rounds,#24]
	ldr	$i3,[$rounds,#28]
#ifdef __ARMEL__
	rev	$i2,$i2
	rev	$i3,$i3
#endif
	str	$i2,[$key],#8
	str	$i3,[$key,#-4]
#endif

	mov	$rounds,#14
	str	$rounds,[$key,#240-32]
	add	$t3,$tbl,#256			@ rcon
	mov	lr,#255
	mov	$rounds,#7

.L256_loop:
	and	$t2,lr,$i3,lsr#24
	and	$i1,lr,$i3,lsr#16
	ldrb	$t2,[$tbl,$t2]
	and	$i2,lr,$i3,lsr#8
	ldrb	$i1,[$tbl,$i1]
	and	$i3,lr,$i3
	ldrb	$i2,[$tbl,$i2]
	orr	$t2,$t2,$i1,lsl#24
	ldrb	$i3,[$tbl,$i3]
	orr	$t2,$t2,$i2,lsl#16
	ldr	$t1,[$t3],#4			@ rcon[i++]
	orr	$t2,$t2,$i3,lsl#8
	eor	$i3,$t2,$t1
	eor	$s0,$s0,$i3			@ rk[8]=rk[0]^...
	eor	$s1,$s1,$s0			@ rk[9]=rk[1]^rk[8]
	str	$s0,[$key],#32
	eor	$s2,$s2,$s1			@ rk[10]=rk[2]^rk[9]
	str	$s1,[$key,#-28]
	eor	$s3,$s3,$s2			@ rk[11]=rk[3]^rk[10]
	str	$s2,[$key,#-24]
	subs	$rounds,$rounds,#1
	str	$s3,[$key,#-20]
#ifdef	__thumb2__
	itt	eq				@ Thumb2 thing, sanity check in ARM
#endif
	subeq	r2,$key,#256
	beq	.Ldone

	and	$t2,lr,$s3
	and	$i1,lr,$s3,lsr#8
	ldrb	$t2,[$tbl,$t2]
	and	$i2,lr,$s3,lsr#16
	ldrb	$i1,[$tbl,$i1]
	and	$i3,lr,$s3,lsr#24
	ldrb	$i2,[$tbl,$i2]
	orr	$t2,$t2,$i1,lsl#8
	ldrb	$i3,[$tbl,$i3]
	orr	$t2,$t2,$i2,lsl#16
	ldr	$t1,[$key,#-48]
	orr	$t2,$t2,$i3,lsl#24

	ldr	$i1,[$key,#-44]
	ldr	$i2,[$key,#-40]
	eor	$t1,$t1,$t2			@ rk[12]=rk[4]^...
	ldr	$i3,[$key,#-36]
	eor	$i1,$i1,$t1			@ rk[13]=rk[5]^rk[12]
	str	$t1,[$key,#-16]
	eor	$i2,$i2,$i1			@ rk[14]=rk[6]^rk[13]
	str	$i1,[$key,#-12]
	eor	$i3,$i3,$i2			@ rk[15]=rk[7]^rk[14]
	str	$i2,[$key,#-8]
	str	$i3,[$key,#-4]
	b	.L256_loop

.align	2
.Ldone:	mov	r0,#0
	ldmia   sp!,{r4-r12,lr}
.Labrt:
#if __ARM_ARCH__>=5
	ret				@ bx lr
#else
	tst	lr,#1
	moveq	pc,lr			@ be binary compatible with V4, yet
	bx	lr			@ interoperable with Thumb ISA:-)
#endif
<<<<<<< HEAD
.size	GFp_asm_AES_set_encrypt_key,.-GFp_asm_AES_set_encrypt_key
=======
.size	asm_AES_set_encrypt_key,.-asm_AES_set_encrypt_key

.global asm_AES_set_decrypt_key
.type   asm_AES_set_decrypt_key,%function
.align	5
asm_AES_set_decrypt_key:
	str	lr,[sp,#-4]!            @ push lr
	bl	_armv4_AES_set_encrypt_key
	teq	r0,#0
	ldr	lr,[sp],#4              @ pop lr
	bne	.Labrt

	mov	r0,r2			@ asm_AES_set_encrypt_key preserves r2,
	mov	r1,r2			@ which is AES_KEY *key
	b	_armv4_AES_set_enc2dec_key
.size	asm_AES_set_decrypt_key,.-asm_AES_set_decrypt_key

@ void AES_set_enc2dec_key(const AES_KEY *inp,AES_KEY *out)
.global	AES_set_enc2dec_key
.type	AES_set_enc2dec_key,%function
.align	5
AES_set_enc2dec_key:
_armv4_AES_set_enc2dec_key:
	stmdb   sp!,{r4-r12,lr}

	ldr	$rounds,[r0,#240]
	mov	$i1,r0			@ input
	add	$i2,r0,$rounds,lsl#4
	mov	$key,r1			@ output
	add	$tbl,r1,$rounds,lsl#4
	str	$rounds,[r1,#240]

.Linv:	ldr	$s0,[$i1],#16
	ldr	$s1,[$i1,#-12]
	ldr	$s2,[$i1,#-8]
	ldr	$s3,[$i1,#-4]
	ldr	$t1,[$i2],#-16
	ldr	$t2,[$i2,#16+4]
	ldr	$t3,[$i2,#16+8]
	ldr	$i3,[$i2,#16+12]
	str	$s0,[$tbl],#-16
	str	$s1,[$tbl,#16+4]
	str	$s2,[$tbl,#16+8]
	str	$s3,[$tbl,#16+12]
	str	$t1,[$key],#16
	str	$t2,[$key,#-12]
	str	$t3,[$key,#-8]
	str	$i3,[$key,#-4]
	teq	$i1,$i2
	bne	.Linv

	ldr	$s0,[$i1]
	ldr	$s1,[$i1,#4]
	ldr	$s2,[$i1,#8]
	ldr	$s3,[$i1,#12]
	str	$s0,[$key]
	str	$s1,[$key,#4]
	str	$s2,[$key,#8]
	str	$s3,[$key,#12]
	sub	$key,$key,$rounds,lsl#3
___
$mask80=$i1;
$mask1b=$i2;
$mask7f=$i3;
$code.=<<___;
	ldr	$s0,[$key,#16]!		@ prefetch tp1
	mov	$mask80,#0x80
	mov	$mask1b,#0x1b
	orr	$mask80,$mask80,#0x8000
	orr	$mask1b,$mask1b,#0x1b00
	orr	$mask80,$mask80,$mask80,lsl#16
	orr	$mask1b,$mask1b,$mask1b,lsl#16
	sub	$rounds,$rounds,#1
	mvn	$mask7f,$mask80
	mov	$rounds,$rounds,lsl#2	@ (rounds-1)*4

.Lmix:	and	$t1,$s0,$mask80
	and	$s1,$s0,$mask7f
	sub	$t1,$t1,$t1,lsr#7
	and	$t1,$t1,$mask1b
	eor	$s1,$t1,$s1,lsl#1	@ tp2

	and	$t1,$s1,$mask80
	and	$s2,$s1,$mask7f
	sub	$t1,$t1,$t1,lsr#7
	and	$t1,$t1,$mask1b
	eor	$s2,$t1,$s2,lsl#1	@ tp4

	and	$t1,$s2,$mask80
	and	$s3,$s2,$mask7f
	sub	$t1,$t1,$t1,lsr#7
	and	$t1,$t1,$mask1b
	eor	$s3,$t1,$s3,lsl#1	@ tp8

	eor	$t1,$s1,$s2
	eor	$t2,$s0,$s3		@ tp9
	eor	$t1,$t1,$s3		@ tpe
	eor	$t1,$t1,$s1,ror#24
	eor	$t1,$t1,$t2,ror#24	@ ^= ROTATE(tpb=tp9^tp2,8)
	eor	$t1,$t1,$s2,ror#16
	eor	$t1,$t1,$t2,ror#16	@ ^= ROTATE(tpd=tp9^tp4,16)
	eor	$t1,$t1,$t2,ror#8	@ ^= ROTATE(tp9,24)

	ldr	$s0,[$key,#4]		@ prefetch tp1
	str	$t1,[$key],#4
	subs	$rounds,$rounds,#1
	bne	.Lmix

	mov	r0,#0
#if __ARM_ARCH__>=5
	ldmia	sp!,{r4-r12,pc}
#else
	ldmia   sp!,{r4-r12,lr}
	tst	lr,#1
	moveq	pc,lr			@ be binary compatible with V4, yet
	bx	lr			@ interoperable with Thumb ISA:-)
#endif
.size	AES_set_enc2dec_key,.-AES_set_enc2dec_key

.type	AES_Td,%object
.align	5
AES_Td:
.word	0x51f4a750, 0x7e416553, 0x1a17a4c3, 0x3a275e96
.word	0x3bab6bcb, 0x1f9d45f1, 0xacfa58ab, 0x4be30393
.word	0x2030fa55, 0xad766df6, 0x88cc7691, 0xf5024c25
.word	0x4fe5d7fc, 0xc52acbd7, 0x26354480, 0xb562a38f
.word	0xdeb15a49, 0x25ba1b67, 0x45ea0e98, 0x5dfec0e1
.word	0xc32f7502, 0x814cf012, 0x8d4697a3, 0x6bd3f9c6
.word	0x038f5fe7, 0x15929c95, 0xbf6d7aeb, 0x955259da
.word	0xd4be832d, 0x587421d3, 0x49e06929, 0x8ec9c844
.word	0x75c2896a, 0xf48e7978, 0x99583e6b, 0x27b971dd
.word	0xbee14fb6, 0xf088ad17, 0xc920ac66, 0x7dce3ab4
.word	0x63df4a18, 0xe51a3182, 0x97513360, 0x62537f45
.word	0xb16477e0, 0xbb6bae84, 0xfe81a01c, 0xf9082b94
.word	0x70486858, 0x8f45fd19, 0x94de6c87, 0x527bf8b7
.word	0xab73d323, 0x724b02e2, 0xe31f8f57, 0x6655ab2a
.word	0xb2eb2807, 0x2fb5c203, 0x86c57b9a, 0xd33708a5
.word	0x302887f2, 0x23bfa5b2, 0x02036aba, 0xed16825c
.word	0x8acf1c2b, 0xa779b492, 0xf307f2f0, 0x4e69e2a1
.word	0x65daf4cd, 0x0605bed5, 0xd134621f, 0xc4a6fe8a
.word	0x342e539d, 0xa2f355a0, 0x058ae132, 0xa4f6eb75
.word	0x0b83ec39, 0x4060efaa, 0x5e719f06, 0xbd6e1051
.word	0x3e218af9, 0x96dd063d, 0xdd3e05ae, 0x4de6bd46
.word	0x91548db5, 0x71c45d05, 0x0406d46f, 0x605015ff
.word	0x1998fb24, 0xd6bde997, 0x894043cc, 0x67d99e77
.word	0xb0e842bd, 0x07898b88, 0xe7195b38, 0x79c8eedb
.word	0xa17c0a47, 0x7c420fe9, 0xf8841ec9, 0x00000000
.word	0x09808683, 0x322bed48, 0x1e1170ac, 0x6c5a724e
.word	0xfd0efffb, 0x0f853856, 0x3daed51e, 0x362d3927
.word	0x0a0fd964, 0x685ca621, 0x9b5b54d1, 0x24362e3a
.word	0x0c0a67b1, 0x9357e70f, 0xb4ee96d2, 0x1b9b919e
.word	0x80c0c54f, 0x61dc20a2, 0x5a774b69, 0x1c121a16
.word	0xe293ba0a, 0xc0a02ae5, 0x3c22e043, 0x121b171d
.word	0x0e090d0b, 0xf28bc7ad, 0x2db6a8b9, 0x141ea9c8
.word	0x57f11985, 0xaf75074c, 0xee99ddbb, 0xa37f60fd
.word	0xf701269f, 0x5c72f5bc, 0x44663bc5, 0x5bfb7e34
.word	0x8b432976, 0xcb23c6dc, 0xb6edfc68, 0xb8e4f163
.word	0xd731dcca, 0x42638510, 0x13972240, 0x84c61120
.word	0x854a247d, 0xd2bb3df8, 0xaef93211, 0xc729a16d
.word	0x1d9e2f4b, 0xdcb230f3, 0x0d8652ec, 0x77c1e3d0
.word	0x2bb3166c, 0xa970b999, 0x119448fa, 0x47e96422
.word	0xa8fc8cc4, 0xa0f03f1a, 0x567d2cd8, 0x223390ef
.word	0x87494ec7, 0xd938d1c1, 0x8ccaa2fe, 0x98d40b36
.word	0xa6f581cf, 0xa57ade28, 0xdab78e26, 0x3fadbfa4
.word	0x2c3a9de4, 0x5078920d, 0x6a5fcc9b, 0x547e4662
.word	0xf68d13c2, 0x90d8b8e8, 0x2e39f75e, 0x82c3aff5
.word	0x9f5d80be, 0x69d0937c, 0x6fd52da9, 0xcf2512b3
.word	0xc8ac993b, 0x10187da7, 0xe89c636e, 0xdb3bbb7b
.word	0xcd267809, 0x6e5918f4, 0xec9ab701, 0x834f9aa8
.word	0xe6956e65, 0xaaffe67e, 0x21bccf08, 0xef15e8e6
.word	0xbae79bd9, 0x4a6f36ce, 0xea9f09d4, 0x29b07cd6
.word	0x31a4b2af, 0x2a3f2331, 0xc6a59430, 0x35a266c0
.word	0x744ebc37, 0xfc82caa6, 0xe090d0b0, 0x33a7d815
.word	0xf104984a, 0x41ecdaf7, 0x7fcd500e, 0x1791f62f
.word	0x764dd68d, 0x43efb04d, 0xccaa4d54, 0xe49604df
.word	0x9ed1b5e3, 0x4c6a881b, 0xc12c1fb8, 0x4665517f
.word	0x9d5eea04, 0x018c355d, 0xfa877473, 0xfb0b412e
.word	0xb3671d5a, 0x92dbd252, 0xe9105633, 0x6dd64713
.word	0x9ad7618c, 0x37a10c7a, 0x59f8148e, 0xeb133c89
.word	0xcea927ee, 0xb761c935, 0xe11ce5ed, 0x7a47b13c
.word	0x9cd2df59, 0x55f2733f, 0x1814ce79, 0x73c737bf
.word	0x53f7cdea, 0x5ffdaa5b, 0xdf3d6f14, 0x7844db86
.word	0xcaaff381, 0xb968c43e, 0x3824342c, 0xc2a3405f
.word	0x161dc372, 0xbce2250c, 0x283c498b, 0xff0d9541
.word	0x39a80171, 0x080cb3de, 0xd8b4e49c, 0x6456c190
.word	0x7bcb8461, 0xd532b670, 0x486c5c74, 0xd0b85742
@ Td4[256]
.byte	0x52, 0x09, 0x6a, 0xd5, 0x30, 0x36, 0xa5, 0x38
.byte	0xbf, 0x40, 0xa3, 0x9e, 0x81, 0xf3, 0xd7, 0xfb
.byte	0x7c, 0xe3, 0x39, 0x82, 0x9b, 0x2f, 0xff, 0x87
.byte	0x34, 0x8e, 0x43, 0x44, 0xc4, 0xde, 0xe9, 0xcb
.byte	0x54, 0x7b, 0x94, 0x32, 0xa6, 0xc2, 0x23, 0x3d
.byte	0xee, 0x4c, 0x95, 0x0b, 0x42, 0xfa, 0xc3, 0x4e
.byte	0x08, 0x2e, 0xa1, 0x66, 0x28, 0xd9, 0x24, 0xb2
.byte	0x76, 0x5b, 0xa2, 0x49, 0x6d, 0x8b, 0xd1, 0x25
.byte	0x72, 0xf8, 0xf6, 0x64, 0x86, 0x68, 0x98, 0x16
.byte	0xd4, 0xa4, 0x5c, 0xcc, 0x5d, 0x65, 0xb6, 0x92
.byte	0x6c, 0x70, 0x48, 0x50, 0xfd, 0xed, 0xb9, 0xda
.byte	0x5e, 0x15, 0x46, 0x57, 0xa7, 0x8d, 0x9d, 0x84
.byte	0x90, 0xd8, 0xab, 0x00, 0x8c, 0xbc, 0xd3, 0x0a
.byte	0xf7, 0xe4, 0x58, 0x05, 0xb8, 0xb3, 0x45, 0x06
.byte	0xd0, 0x2c, 0x1e, 0x8f, 0xca, 0x3f, 0x0f, 0x02
.byte	0xc1, 0xaf, 0xbd, 0x03, 0x01, 0x13, 0x8a, 0x6b
.byte	0x3a, 0x91, 0x11, 0x41, 0x4f, 0x67, 0xdc, 0xea
.byte	0x97, 0xf2, 0xcf, 0xce, 0xf0, 0xb4, 0xe6, 0x73
.byte	0x96, 0xac, 0x74, 0x22, 0xe7, 0xad, 0x35, 0x85
.byte	0xe2, 0xf9, 0x37, 0xe8, 0x1c, 0x75, 0xdf, 0x6e
.byte	0x47, 0xf1, 0x1a, 0x71, 0x1d, 0x29, 0xc5, 0x89
.byte	0x6f, 0xb7, 0x62, 0x0e, 0xaa, 0x18, 0xbe, 0x1b
.byte	0xfc, 0x56, 0x3e, 0x4b, 0xc6, 0xd2, 0x79, 0x20
.byte	0x9a, 0xdb, 0xc0, 0xfe, 0x78, 0xcd, 0x5a, 0xf4
.byte	0x1f, 0xdd, 0xa8, 0x33, 0x88, 0x07, 0xc7, 0x31
.byte	0xb1, 0x12, 0x10, 0x59, 0x27, 0x80, 0xec, 0x5f
.byte	0x60, 0x51, 0x7f, 0xa9, 0x19, 0xb5, 0x4a, 0x0d
.byte	0x2d, 0xe5, 0x7a, 0x9f, 0x93, 0xc9, 0x9c, 0xef
.byte	0xa0, 0xe0, 0x3b, 0x4d, 0xae, 0x2a, 0xf5, 0xb0
.byte	0xc8, 0xeb, 0xbb, 0x3c, 0x83, 0x53, 0x99, 0x61
.byte	0x17, 0x2b, 0x04, 0x7e, 0xba, 0x77, 0xd6, 0x26
.byte	0xe1, 0x69, 0x14, 0x63, 0x55, 0x21, 0x0c, 0x7d
.size	AES_Td,.-AES_Td

@ void asm_AES_decrypt(const unsigned char *in, unsigned char *out,
@ 		       const AES_KEY *key) {
.global asm_AES_decrypt
.type   asm_AES_decrypt,%function
.align	5
asm_AES_decrypt:
#ifndef	__thumb2__
	sub	r3,pc,#8		@ asm_AES_decrypt
#else
	adr	r3,.
#endif
	stmdb   sp!,{r1,r4-r12,lr}
#ifdef	__APPLE__
	adr	$tbl,AES_Td
#else
	sub	$tbl,r3,#asm_AES_decrypt-AES_Td	@ Td
#endif
	mov	$rounds,r0		@ inp
	mov	$key,r2
#if __ARM_ARCH__<7
	ldrb	$s0,[$rounds,#3]	@ load input data in endian-neutral
	ldrb	$t1,[$rounds,#2]	@ manner...
	ldrb	$t2,[$rounds,#1]
	ldrb	$t3,[$rounds,#0]
	orr	$s0,$s0,$t1,lsl#8
	ldrb	$s1,[$rounds,#7]
	orr	$s0,$s0,$t2,lsl#16
	ldrb	$t1,[$rounds,#6]
	orr	$s0,$s0,$t3,lsl#24
	ldrb	$t2,[$rounds,#5]
	ldrb	$t3,[$rounds,#4]
	orr	$s1,$s1,$t1,lsl#8
	ldrb	$s2,[$rounds,#11]
	orr	$s1,$s1,$t2,lsl#16
	ldrb	$t1,[$rounds,#10]
	orr	$s1,$s1,$t3,lsl#24
	ldrb	$t2,[$rounds,#9]
	ldrb	$t3,[$rounds,#8]
	orr	$s2,$s2,$t1,lsl#8
	ldrb	$s3,[$rounds,#15]
	orr	$s2,$s2,$t2,lsl#16
	ldrb	$t1,[$rounds,#14]
	orr	$s2,$s2,$t3,lsl#24
	ldrb	$t2,[$rounds,#13]
	ldrb	$t3,[$rounds,#12]
	orr	$s3,$s3,$t1,lsl#8
	orr	$s3,$s3,$t2,lsl#16
	orr	$s3,$s3,$t3,lsl#24
#else
	ldr	$s0,[$rounds,#0]
	ldr	$s1,[$rounds,#4]
	ldr	$s2,[$rounds,#8]
	ldr	$s3,[$rounds,#12]
#ifdef __ARMEL__
	rev	$s0,$s0
	rev	$s1,$s1
	rev	$s2,$s2
	rev	$s3,$s3
#endif
#endif
	bl	_armv4_AES_decrypt

	ldr	$rounds,[sp],#4		@ pop out
#if __ARM_ARCH__>=7
#ifdef __ARMEL__
	rev	$s0,$s0
	rev	$s1,$s1
	rev	$s2,$s2
	rev	$s3,$s3
#endif
	str	$s0,[$rounds,#0]
	str	$s1,[$rounds,#4]
	str	$s2,[$rounds,#8]
	str	$s3,[$rounds,#12]
#else
	mov	$t1,$s0,lsr#24		@ write output in endian-neutral
	mov	$t2,$s0,lsr#16		@ manner...
	mov	$t3,$s0,lsr#8
	strb	$t1,[$rounds,#0]
	strb	$t2,[$rounds,#1]
	mov	$t1,$s1,lsr#24
	strb	$t3,[$rounds,#2]
	mov	$t2,$s1,lsr#16
	strb	$s0,[$rounds,#3]
	mov	$t3,$s1,lsr#8
	strb	$t1,[$rounds,#4]
	strb	$t2,[$rounds,#5]
	mov	$t1,$s2,lsr#24
	strb	$t3,[$rounds,#6]
	mov	$t2,$s2,lsr#16
	strb	$s1,[$rounds,#7]
	mov	$t3,$s2,lsr#8
	strb	$t1,[$rounds,#8]
	strb	$t2,[$rounds,#9]
	mov	$t1,$s3,lsr#24
	strb	$t3,[$rounds,#10]
	mov	$t2,$s3,lsr#16
	strb	$s2,[$rounds,#11]
	mov	$t3,$s3,lsr#8
	strb	$t1,[$rounds,#12]
	strb	$t2,[$rounds,#13]
	strb	$t3,[$rounds,#14]
	strb	$s3,[$rounds,#15]
#endif
#if __ARM_ARCH__>=5
	ldmia	sp!,{r4-r12,pc}
#else
	ldmia   sp!,{r4-r12,lr}
	tst	lr,#1
	moveq	pc,lr			@ be binary compatible with V4, yet
	bx	lr			@ interoperable with Thumb ISA:-)
#endif
.size	asm_AES_decrypt,.-asm_AES_decrypt

.type   _armv4_AES_decrypt,%function
.align	2
_armv4_AES_decrypt:
	str	lr,[sp,#-4]!		@ push lr
	ldmia	$key!,{$t1-$i1}
	eor	$s0,$s0,$t1
	ldr	$rounds,[$key,#240-16]
	eor	$s1,$s1,$t2
	eor	$s2,$s2,$t3
	eor	$s3,$s3,$i1
	sub	$rounds,$rounds,#1
	mov	lr,#255

	and	$i1,lr,$s0,lsr#16
	and	$i2,lr,$s0,lsr#8
	and	$i3,lr,$s0
	mov	$s0,$s0,lsr#24
.Ldec_loop:
	ldr	$t1,[$tbl,$i1,lsl#2]	@ Td1[s0>>16]
	and	$i1,lr,$s1		@ i0
	ldr	$t2,[$tbl,$i2,lsl#2]	@ Td2[s0>>8]
	and	$i2,lr,$s1,lsr#16
	ldr	$t3,[$tbl,$i3,lsl#2]	@ Td3[s0>>0]
	and	$i3,lr,$s1,lsr#8
	ldr	$s0,[$tbl,$s0,lsl#2]	@ Td0[s0>>24]
	mov	$s1,$s1,lsr#24

	ldr	$i1,[$tbl,$i1,lsl#2]	@ Td3[s1>>0]
	ldr	$i2,[$tbl,$i2,lsl#2]	@ Td1[s1>>16]
	ldr	$i3,[$tbl,$i3,lsl#2]	@ Td2[s1>>8]
	eor	$s0,$s0,$i1,ror#24
	ldr	$s1,[$tbl,$s1,lsl#2]	@ Td0[s1>>24]
	and	$i1,lr,$s2,lsr#8	@ i0
	eor	$t2,$i2,$t2,ror#8
	and	$i2,lr,$s2		@ i1
	eor	$t3,$i3,$t3,ror#8
	and	$i3,lr,$s2,lsr#16
	ldr	$i1,[$tbl,$i1,lsl#2]	@ Td2[s2>>8]
	eor	$s1,$s1,$t1,ror#8
	ldr	$i2,[$tbl,$i2,lsl#2]	@ Td3[s2>>0]
	mov	$s2,$s2,lsr#24

	ldr	$i3,[$tbl,$i3,lsl#2]	@ Td1[s2>>16]
	eor	$s0,$s0,$i1,ror#16
	ldr	$s2,[$tbl,$s2,lsl#2]	@ Td0[s2>>24]
	and	$i1,lr,$s3,lsr#16	@ i0
	eor	$s1,$s1,$i2,ror#24
	and	$i2,lr,$s3,lsr#8	@ i1
	eor	$t3,$i3,$t3,ror#8
	and	$i3,lr,$s3		@ i2
	ldr	$i1,[$tbl,$i1,lsl#2]	@ Td1[s3>>16]
	eor	$s2,$s2,$t2,ror#8
	ldr	$i2,[$tbl,$i2,lsl#2]	@ Td2[s3>>8]
	mov	$s3,$s3,lsr#24

	ldr	$i3,[$tbl,$i3,lsl#2]	@ Td3[s3>>0]
	eor	$s0,$s0,$i1,ror#8
	ldr	$i1,[$key],#16
	eor	$s1,$s1,$i2,ror#16
	ldr	$s3,[$tbl,$s3,lsl#2]	@ Td0[s3>>24]
	eor	$s2,$s2,$i3,ror#24
>>>>>>> b8e2d632

.asciz	"AES for ARMv4, CRYPTOGAMS by <appro\@openssl.org>"
.align	2
___

$code =~ s/\bbx\s+lr\b/.word\t0xe12fff1e/gm;	# make it possible to compile with -march=armv4
$code =~ s/\bret\b/bx\tlr/gm;

open SELF,$0;
while(<SELF>) {
	next if (/^#!/);
	last if (!s/^#/@/ and !/^$/);
	print;
}
close SELF;

print $code;
close STDOUT;	# enforce flush<|MERGE_RESOLUTION|>--- conflicted
+++ resolved
@@ -200,11 +200,7 @@
 #ifndef	__thumb2__
 	sub	r3,pc,#8		@ GFp_asm_AES_encrypt
 #else
-<<<<<<< HEAD
-	adr	r3,GFp_asm_AES_encrypt
-=======
 	adr	r3,.
->>>>>>> b8e2d632
 #endif
 	stmdb   sp!,{r1,r4-r12,lr}
 #ifdef	__APPLE__
@@ -454,11 +450,7 @@
 #ifndef	__thumb2__
 	sub	r3,pc,#8		@ GFp_asm_AES_set_encrypt_key
 #else
-<<<<<<< HEAD
-	adr	r3,GFp_asm_AES_set_encrypt_key
-=======
 	adr	r3,.
->>>>>>> b8e2d632
 #endif
 	teq	r0,#0
 #ifdef	__thumb2__
@@ -706,406 +698,7 @@
 	moveq	pc,lr			@ be binary compatible with V4, yet
 	bx	lr			@ interoperable with Thumb ISA:-)
 #endif
-<<<<<<< HEAD
 .size	GFp_asm_AES_set_encrypt_key,.-GFp_asm_AES_set_encrypt_key
-=======
-.size	asm_AES_set_encrypt_key,.-asm_AES_set_encrypt_key
-
-.global asm_AES_set_decrypt_key
-.type   asm_AES_set_decrypt_key,%function
-.align	5
-asm_AES_set_decrypt_key:
-	str	lr,[sp,#-4]!            @ push lr
-	bl	_armv4_AES_set_encrypt_key
-	teq	r0,#0
-	ldr	lr,[sp],#4              @ pop lr
-	bne	.Labrt
-
-	mov	r0,r2			@ asm_AES_set_encrypt_key preserves r2,
-	mov	r1,r2			@ which is AES_KEY *key
-	b	_armv4_AES_set_enc2dec_key
-.size	asm_AES_set_decrypt_key,.-asm_AES_set_decrypt_key
-
-@ void AES_set_enc2dec_key(const AES_KEY *inp,AES_KEY *out)
-.global	AES_set_enc2dec_key
-.type	AES_set_enc2dec_key,%function
-.align	5
-AES_set_enc2dec_key:
-_armv4_AES_set_enc2dec_key:
-	stmdb   sp!,{r4-r12,lr}
-
-	ldr	$rounds,[r0,#240]
-	mov	$i1,r0			@ input
-	add	$i2,r0,$rounds,lsl#4
-	mov	$key,r1			@ output
-	add	$tbl,r1,$rounds,lsl#4
-	str	$rounds,[r1,#240]
-
-.Linv:	ldr	$s0,[$i1],#16
-	ldr	$s1,[$i1,#-12]
-	ldr	$s2,[$i1,#-8]
-	ldr	$s3,[$i1,#-4]
-	ldr	$t1,[$i2],#-16
-	ldr	$t2,[$i2,#16+4]
-	ldr	$t3,[$i2,#16+8]
-	ldr	$i3,[$i2,#16+12]
-	str	$s0,[$tbl],#-16
-	str	$s1,[$tbl,#16+4]
-	str	$s2,[$tbl,#16+8]
-	str	$s3,[$tbl,#16+12]
-	str	$t1,[$key],#16
-	str	$t2,[$key,#-12]
-	str	$t3,[$key,#-8]
-	str	$i3,[$key,#-4]
-	teq	$i1,$i2
-	bne	.Linv
-
-	ldr	$s0,[$i1]
-	ldr	$s1,[$i1,#4]
-	ldr	$s2,[$i1,#8]
-	ldr	$s3,[$i1,#12]
-	str	$s0,[$key]
-	str	$s1,[$key,#4]
-	str	$s2,[$key,#8]
-	str	$s3,[$key,#12]
-	sub	$key,$key,$rounds,lsl#3
-___
-$mask80=$i1;
-$mask1b=$i2;
-$mask7f=$i3;
-$code.=<<___;
-	ldr	$s0,[$key,#16]!		@ prefetch tp1
-	mov	$mask80,#0x80
-	mov	$mask1b,#0x1b
-	orr	$mask80,$mask80,#0x8000
-	orr	$mask1b,$mask1b,#0x1b00
-	orr	$mask80,$mask80,$mask80,lsl#16
-	orr	$mask1b,$mask1b,$mask1b,lsl#16
-	sub	$rounds,$rounds,#1
-	mvn	$mask7f,$mask80
-	mov	$rounds,$rounds,lsl#2	@ (rounds-1)*4
-
-.Lmix:	and	$t1,$s0,$mask80
-	and	$s1,$s0,$mask7f
-	sub	$t1,$t1,$t1,lsr#7
-	and	$t1,$t1,$mask1b
-	eor	$s1,$t1,$s1,lsl#1	@ tp2
-
-	and	$t1,$s1,$mask80
-	and	$s2,$s1,$mask7f
-	sub	$t1,$t1,$t1,lsr#7
-	and	$t1,$t1,$mask1b
-	eor	$s2,$t1,$s2,lsl#1	@ tp4
-
-	and	$t1,$s2,$mask80
-	and	$s3,$s2,$mask7f
-	sub	$t1,$t1,$t1,lsr#7
-	and	$t1,$t1,$mask1b
-	eor	$s3,$t1,$s3,lsl#1	@ tp8
-
-	eor	$t1,$s1,$s2
-	eor	$t2,$s0,$s3		@ tp9
-	eor	$t1,$t1,$s3		@ tpe
-	eor	$t1,$t1,$s1,ror#24
-	eor	$t1,$t1,$t2,ror#24	@ ^= ROTATE(tpb=tp9^tp2,8)
-	eor	$t1,$t1,$s2,ror#16
-	eor	$t1,$t1,$t2,ror#16	@ ^= ROTATE(tpd=tp9^tp4,16)
-	eor	$t1,$t1,$t2,ror#8	@ ^= ROTATE(tp9,24)
-
-	ldr	$s0,[$key,#4]		@ prefetch tp1
-	str	$t1,[$key],#4
-	subs	$rounds,$rounds,#1
-	bne	.Lmix
-
-	mov	r0,#0
-#if __ARM_ARCH__>=5
-	ldmia	sp!,{r4-r12,pc}
-#else
-	ldmia   sp!,{r4-r12,lr}
-	tst	lr,#1
-	moveq	pc,lr			@ be binary compatible with V4, yet
-	bx	lr			@ interoperable with Thumb ISA:-)
-#endif
-.size	AES_set_enc2dec_key,.-AES_set_enc2dec_key
-
-.type	AES_Td,%object
-.align	5
-AES_Td:
-.word	0x51f4a750, 0x7e416553, 0x1a17a4c3, 0x3a275e96
-.word	0x3bab6bcb, 0x1f9d45f1, 0xacfa58ab, 0x4be30393
-.word	0x2030fa55, 0xad766df6, 0x88cc7691, 0xf5024c25
-.word	0x4fe5d7fc, 0xc52acbd7, 0x26354480, 0xb562a38f
-.word	0xdeb15a49, 0x25ba1b67, 0x45ea0e98, 0x5dfec0e1
-.word	0xc32f7502, 0x814cf012, 0x8d4697a3, 0x6bd3f9c6
-.word	0x038f5fe7, 0x15929c95, 0xbf6d7aeb, 0x955259da
-.word	0xd4be832d, 0x587421d3, 0x49e06929, 0x8ec9c844
-.word	0x75c2896a, 0xf48e7978, 0x99583e6b, 0x27b971dd
-.word	0xbee14fb6, 0xf088ad17, 0xc920ac66, 0x7dce3ab4
-.word	0x63df4a18, 0xe51a3182, 0x97513360, 0x62537f45
-.word	0xb16477e0, 0xbb6bae84, 0xfe81a01c, 0xf9082b94
-.word	0x70486858, 0x8f45fd19, 0x94de6c87, 0x527bf8b7
-.word	0xab73d323, 0x724b02e2, 0xe31f8f57, 0x6655ab2a
-.word	0xb2eb2807, 0x2fb5c203, 0x86c57b9a, 0xd33708a5
-.word	0x302887f2, 0x23bfa5b2, 0x02036aba, 0xed16825c
-.word	0x8acf1c2b, 0xa779b492, 0xf307f2f0, 0x4e69e2a1
-.word	0x65daf4cd, 0x0605bed5, 0xd134621f, 0xc4a6fe8a
-.word	0x342e539d, 0xa2f355a0, 0x058ae132, 0xa4f6eb75
-.word	0x0b83ec39, 0x4060efaa, 0x5e719f06, 0xbd6e1051
-.word	0x3e218af9, 0x96dd063d, 0xdd3e05ae, 0x4de6bd46
-.word	0x91548db5, 0x71c45d05, 0x0406d46f, 0x605015ff
-.word	0x1998fb24, 0xd6bde997, 0x894043cc, 0x67d99e77
-.word	0xb0e842bd, 0x07898b88, 0xe7195b38, 0x79c8eedb
-.word	0xa17c0a47, 0x7c420fe9, 0xf8841ec9, 0x00000000
-.word	0x09808683, 0x322bed48, 0x1e1170ac, 0x6c5a724e
-.word	0xfd0efffb, 0x0f853856, 0x3daed51e, 0x362d3927
-.word	0x0a0fd964, 0x685ca621, 0x9b5b54d1, 0x24362e3a
-.word	0x0c0a67b1, 0x9357e70f, 0xb4ee96d2, 0x1b9b919e
-.word	0x80c0c54f, 0x61dc20a2, 0x5a774b69, 0x1c121a16
-.word	0xe293ba0a, 0xc0a02ae5, 0x3c22e043, 0x121b171d
-.word	0x0e090d0b, 0xf28bc7ad, 0x2db6a8b9, 0x141ea9c8
-.word	0x57f11985, 0xaf75074c, 0xee99ddbb, 0xa37f60fd
-.word	0xf701269f, 0x5c72f5bc, 0x44663bc5, 0x5bfb7e34
-.word	0x8b432976, 0xcb23c6dc, 0xb6edfc68, 0xb8e4f163
-.word	0xd731dcca, 0x42638510, 0x13972240, 0x84c61120
-.word	0x854a247d, 0xd2bb3df8, 0xaef93211, 0xc729a16d
-.word	0x1d9e2f4b, 0xdcb230f3, 0x0d8652ec, 0x77c1e3d0
-.word	0x2bb3166c, 0xa970b999, 0x119448fa, 0x47e96422
-.word	0xa8fc8cc4, 0xa0f03f1a, 0x567d2cd8, 0x223390ef
-.word	0x87494ec7, 0xd938d1c1, 0x8ccaa2fe, 0x98d40b36
-.word	0xa6f581cf, 0xa57ade28, 0xdab78e26, 0x3fadbfa4
-.word	0x2c3a9de4, 0x5078920d, 0x6a5fcc9b, 0x547e4662
-.word	0xf68d13c2, 0x90d8b8e8, 0x2e39f75e, 0x82c3aff5
-.word	0x9f5d80be, 0x69d0937c, 0x6fd52da9, 0xcf2512b3
-.word	0xc8ac993b, 0x10187da7, 0xe89c636e, 0xdb3bbb7b
-.word	0xcd267809, 0x6e5918f4, 0xec9ab701, 0x834f9aa8
-.word	0xe6956e65, 0xaaffe67e, 0x21bccf08, 0xef15e8e6
-.word	0xbae79bd9, 0x4a6f36ce, 0xea9f09d4, 0x29b07cd6
-.word	0x31a4b2af, 0x2a3f2331, 0xc6a59430, 0x35a266c0
-.word	0x744ebc37, 0xfc82caa6, 0xe090d0b0, 0x33a7d815
-.word	0xf104984a, 0x41ecdaf7, 0x7fcd500e, 0x1791f62f
-.word	0x764dd68d, 0x43efb04d, 0xccaa4d54, 0xe49604df
-.word	0x9ed1b5e3, 0x4c6a881b, 0xc12c1fb8, 0x4665517f
-.word	0x9d5eea04, 0x018c355d, 0xfa877473, 0xfb0b412e
-.word	0xb3671d5a, 0x92dbd252, 0xe9105633, 0x6dd64713
-.word	0x9ad7618c, 0x37a10c7a, 0x59f8148e, 0xeb133c89
-.word	0xcea927ee, 0xb761c935, 0xe11ce5ed, 0x7a47b13c
-.word	0x9cd2df59, 0x55f2733f, 0x1814ce79, 0x73c737bf
-.word	0x53f7cdea, 0x5ffdaa5b, 0xdf3d6f14, 0x7844db86
-.word	0xcaaff381, 0xb968c43e, 0x3824342c, 0xc2a3405f
-.word	0x161dc372, 0xbce2250c, 0x283c498b, 0xff0d9541
-.word	0x39a80171, 0x080cb3de, 0xd8b4e49c, 0x6456c190
-.word	0x7bcb8461, 0xd532b670, 0x486c5c74, 0xd0b85742
-@ Td4[256]
-.byte	0x52, 0x09, 0x6a, 0xd5, 0x30, 0x36, 0xa5, 0x38
-.byte	0xbf, 0x40, 0xa3, 0x9e, 0x81, 0xf3, 0xd7, 0xfb
-.byte	0x7c, 0xe3, 0x39, 0x82, 0x9b, 0x2f, 0xff, 0x87
-.byte	0x34, 0x8e, 0x43, 0x44, 0xc4, 0xde, 0xe9, 0xcb
-.byte	0x54, 0x7b, 0x94, 0x32, 0xa6, 0xc2, 0x23, 0x3d
-.byte	0xee, 0x4c, 0x95, 0x0b, 0x42, 0xfa, 0xc3, 0x4e
-.byte	0x08, 0x2e, 0xa1, 0x66, 0x28, 0xd9, 0x24, 0xb2
-.byte	0x76, 0x5b, 0xa2, 0x49, 0x6d, 0x8b, 0xd1, 0x25
-.byte	0x72, 0xf8, 0xf6, 0x64, 0x86, 0x68, 0x98, 0x16
-.byte	0xd4, 0xa4, 0x5c, 0xcc, 0x5d, 0x65, 0xb6, 0x92
-.byte	0x6c, 0x70, 0x48, 0x50, 0xfd, 0xed, 0xb9, 0xda
-.byte	0x5e, 0x15, 0x46, 0x57, 0xa7, 0x8d, 0x9d, 0x84
-.byte	0x90, 0xd8, 0xab, 0x00, 0x8c, 0xbc, 0xd3, 0x0a
-.byte	0xf7, 0xe4, 0x58, 0x05, 0xb8, 0xb3, 0x45, 0x06
-.byte	0xd0, 0x2c, 0x1e, 0x8f, 0xca, 0x3f, 0x0f, 0x02
-.byte	0xc1, 0xaf, 0xbd, 0x03, 0x01, 0x13, 0x8a, 0x6b
-.byte	0x3a, 0x91, 0x11, 0x41, 0x4f, 0x67, 0xdc, 0xea
-.byte	0x97, 0xf2, 0xcf, 0xce, 0xf0, 0xb4, 0xe6, 0x73
-.byte	0x96, 0xac, 0x74, 0x22, 0xe7, 0xad, 0x35, 0x85
-.byte	0xe2, 0xf9, 0x37, 0xe8, 0x1c, 0x75, 0xdf, 0x6e
-.byte	0x47, 0xf1, 0x1a, 0x71, 0x1d, 0x29, 0xc5, 0x89
-.byte	0x6f, 0xb7, 0x62, 0x0e, 0xaa, 0x18, 0xbe, 0x1b
-.byte	0xfc, 0x56, 0x3e, 0x4b, 0xc6, 0xd2, 0x79, 0x20
-.byte	0x9a, 0xdb, 0xc0, 0xfe, 0x78, 0xcd, 0x5a, 0xf4
-.byte	0x1f, 0xdd, 0xa8, 0x33, 0x88, 0x07, 0xc7, 0x31
-.byte	0xb1, 0x12, 0x10, 0x59, 0x27, 0x80, 0xec, 0x5f
-.byte	0x60, 0x51, 0x7f, 0xa9, 0x19, 0xb5, 0x4a, 0x0d
-.byte	0x2d, 0xe5, 0x7a, 0x9f, 0x93, 0xc9, 0x9c, 0xef
-.byte	0xa0, 0xe0, 0x3b, 0x4d, 0xae, 0x2a, 0xf5, 0xb0
-.byte	0xc8, 0xeb, 0xbb, 0x3c, 0x83, 0x53, 0x99, 0x61
-.byte	0x17, 0x2b, 0x04, 0x7e, 0xba, 0x77, 0xd6, 0x26
-.byte	0xe1, 0x69, 0x14, 0x63, 0x55, 0x21, 0x0c, 0x7d
-.size	AES_Td,.-AES_Td
-
-@ void asm_AES_decrypt(const unsigned char *in, unsigned char *out,
-@ 		       const AES_KEY *key) {
-.global asm_AES_decrypt
-.type   asm_AES_decrypt,%function
-.align	5
-asm_AES_decrypt:
-#ifndef	__thumb2__
-	sub	r3,pc,#8		@ asm_AES_decrypt
-#else
-	adr	r3,.
-#endif
-	stmdb   sp!,{r1,r4-r12,lr}
-#ifdef	__APPLE__
-	adr	$tbl,AES_Td
-#else
-	sub	$tbl,r3,#asm_AES_decrypt-AES_Td	@ Td
-#endif
-	mov	$rounds,r0		@ inp
-	mov	$key,r2
-#if __ARM_ARCH__<7
-	ldrb	$s0,[$rounds,#3]	@ load input data in endian-neutral
-	ldrb	$t1,[$rounds,#2]	@ manner...
-	ldrb	$t2,[$rounds,#1]
-	ldrb	$t3,[$rounds,#0]
-	orr	$s0,$s0,$t1,lsl#8
-	ldrb	$s1,[$rounds,#7]
-	orr	$s0,$s0,$t2,lsl#16
-	ldrb	$t1,[$rounds,#6]
-	orr	$s0,$s0,$t3,lsl#24
-	ldrb	$t2,[$rounds,#5]
-	ldrb	$t3,[$rounds,#4]
-	orr	$s1,$s1,$t1,lsl#8
-	ldrb	$s2,[$rounds,#11]
-	orr	$s1,$s1,$t2,lsl#16
-	ldrb	$t1,[$rounds,#10]
-	orr	$s1,$s1,$t3,lsl#24
-	ldrb	$t2,[$rounds,#9]
-	ldrb	$t3,[$rounds,#8]
-	orr	$s2,$s2,$t1,lsl#8
-	ldrb	$s3,[$rounds,#15]
-	orr	$s2,$s2,$t2,lsl#16
-	ldrb	$t1,[$rounds,#14]
-	orr	$s2,$s2,$t3,lsl#24
-	ldrb	$t2,[$rounds,#13]
-	ldrb	$t3,[$rounds,#12]
-	orr	$s3,$s3,$t1,lsl#8
-	orr	$s3,$s3,$t2,lsl#16
-	orr	$s3,$s3,$t3,lsl#24
-#else
-	ldr	$s0,[$rounds,#0]
-	ldr	$s1,[$rounds,#4]
-	ldr	$s2,[$rounds,#8]
-	ldr	$s3,[$rounds,#12]
-#ifdef __ARMEL__
-	rev	$s0,$s0
-	rev	$s1,$s1
-	rev	$s2,$s2
-	rev	$s3,$s3
-#endif
-#endif
-	bl	_armv4_AES_decrypt
-
-	ldr	$rounds,[sp],#4		@ pop out
-#if __ARM_ARCH__>=7
-#ifdef __ARMEL__
-	rev	$s0,$s0
-	rev	$s1,$s1
-	rev	$s2,$s2
-	rev	$s3,$s3
-#endif
-	str	$s0,[$rounds,#0]
-	str	$s1,[$rounds,#4]
-	str	$s2,[$rounds,#8]
-	str	$s3,[$rounds,#12]
-#else
-	mov	$t1,$s0,lsr#24		@ write output in endian-neutral
-	mov	$t2,$s0,lsr#16		@ manner...
-	mov	$t3,$s0,lsr#8
-	strb	$t1,[$rounds,#0]
-	strb	$t2,[$rounds,#1]
-	mov	$t1,$s1,lsr#24
-	strb	$t3,[$rounds,#2]
-	mov	$t2,$s1,lsr#16
-	strb	$s0,[$rounds,#3]
-	mov	$t3,$s1,lsr#8
-	strb	$t1,[$rounds,#4]
-	strb	$t2,[$rounds,#5]
-	mov	$t1,$s2,lsr#24
-	strb	$t3,[$rounds,#6]
-	mov	$t2,$s2,lsr#16
-	strb	$s1,[$rounds,#7]
-	mov	$t3,$s2,lsr#8
-	strb	$t1,[$rounds,#8]
-	strb	$t2,[$rounds,#9]
-	mov	$t1,$s3,lsr#24
-	strb	$t3,[$rounds,#10]
-	mov	$t2,$s3,lsr#16
-	strb	$s2,[$rounds,#11]
-	mov	$t3,$s3,lsr#8
-	strb	$t1,[$rounds,#12]
-	strb	$t2,[$rounds,#13]
-	strb	$t3,[$rounds,#14]
-	strb	$s3,[$rounds,#15]
-#endif
-#if __ARM_ARCH__>=5
-	ldmia	sp!,{r4-r12,pc}
-#else
-	ldmia   sp!,{r4-r12,lr}
-	tst	lr,#1
-	moveq	pc,lr			@ be binary compatible with V4, yet
-	bx	lr			@ interoperable with Thumb ISA:-)
-#endif
-.size	asm_AES_decrypt,.-asm_AES_decrypt
-
-.type   _armv4_AES_decrypt,%function
-.align	2
-_armv4_AES_decrypt:
-	str	lr,[sp,#-4]!		@ push lr
-	ldmia	$key!,{$t1-$i1}
-	eor	$s0,$s0,$t1
-	ldr	$rounds,[$key,#240-16]
-	eor	$s1,$s1,$t2
-	eor	$s2,$s2,$t3
-	eor	$s3,$s3,$i1
-	sub	$rounds,$rounds,#1
-	mov	lr,#255
-
-	and	$i1,lr,$s0,lsr#16
-	and	$i2,lr,$s0,lsr#8
-	and	$i3,lr,$s0
-	mov	$s0,$s0,lsr#24
-.Ldec_loop:
-	ldr	$t1,[$tbl,$i1,lsl#2]	@ Td1[s0>>16]
-	and	$i1,lr,$s1		@ i0
-	ldr	$t2,[$tbl,$i2,lsl#2]	@ Td2[s0>>8]
-	and	$i2,lr,$s1,lsr#16
-	ldr	$t3,[$tbl,$i3,lsl#2]	@ Td3[s0>>0]
-	and	$i3,lr,$s1,lsr#8
-	ldr	$s0,[$tbl,$s0,lsl#2]	@ Td0[s0>>24]
-	mov	$s1,$s1,lsr#24
-
-	ldr	$i1,[$tbl,$i1,lsl#2]	@ Td3[s1>>0]
-	ldr	$i2,[$tbl,$i2,lsl#2]	@ Td1[s1>>16]
-	ldr	$i3,[$tbl,$i3,lsl#2]	@ Td2[s1>>8]
-	eor	$s0,$s0,$i1,ror#24
-	ldr	$s1,[$tbl,$s1,lsl#2]	@ Td0[s1>>24]
-	and	$i1,lr,$s2,lsr#8	@ i0
-	eor	$t2,$i2,$t2,ror#8
-	and	$i2,lr,$s2		@ i1
-	eor	$t3,$i3,$t3,ror#8
-	and	$i3,lr,$s2,lsr#16
-	ldr	$i1,[$tbl,$i1,lsl#2]	@ Td2[s2>>8]
-	eor	$s1,$s1,$t1,ror#8
-	ldr	$i2,[$tbl,$i2,lsl#2]	@ Td3[s2>>0]
-	mov	$s2,$s2,lsr#24
-
-	ldr	$i3,[$tbl,$i3,lsl#2]	@ Td1[s2>>16]
-	eor	$s0,$s0,$i1,ror#16
-	ldr	$s2,[$tbl,$s2,lsl#2]	@ Td0[s2>>24]
-	and	$i1,lr,$s3,lsr#16	@ i0
-	eor	$s1,$s1,$i2,ror#24
-	and	$i2,lr,$s3,lsr#8	@ i1
-	eor	$t3,$i3,$t3,ror#8
-	and	$i3,lr,$s3		@ i2
-	ldr	$i1,[$tbl,$i1,lsl#2]	@ Td1[s3>>16]
-	eor	$s2,$s2,$t2,ror#8
-	ldr	$i2,[$tbl,$i2,lsl#2]	@ Td2[s3>>8]
-	mov	$s3,$s3,lsr#24
-
-	ldr	$i3,[$tbl,$i3,lsl#2]	@ Td3[s3>>0]
-	eor	$s0,$s0,$i1,ror#8
-	ldr	$i1,[$key],#16
-	eor	$s1,$s1,$i2,ror#16
-	ldr	$s3,[$tbl,$s3,lsl#2]	@ Td0[s3>>24]
-	eor	$s2,$s2,$i3,ror#24
->>>>>>> b8e2d632
 
 .asciz	"AES for ARMv4, CRYPTOGAMS by <appro\@openssl.org>"
 .align	2
